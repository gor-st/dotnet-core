--- conflicted
+++ resolved
@@ -1,129 +1,111 @@
-﻿using System;
-using System.Collections.Generic;
-using System.Net.Http;
-using Xunit;
-
-namespace LaunchDarkly.Sdk.Server
-{
-    public class ConfigurationTest
-    {
-        const string sdkKey = "any-key";
-
-        [Fact]
-        public void DefaultSetsKey()
-        {
-            var config = Configuration.Default(sdkKey);
-            Assert.Equal(sdkKey, config.SdkKey);
-        }
-
-        [Fact]
-        public void BuilderSetsKey()
-        {
-            var config = Configuration.Builder(sdkKey).Build();
-            Assert.Equal(sdkKey, config.SdkKey);
-        }
-
-        [Fact]
-        public void CanSetAndCopyProperties()
-        {
-            var uri = new Uri("http://fake");
-            var time = TimeSpan.FromDays(3);
-            TestSetter(b => b.AllAttributesPrivate, c => c.AllAttributesPrivate, true);
-            TestSetter(b => b.BaseUri, c => c.BaseUri, uri);
-            TestSetter(b => b.StreamUri, c => c.StreamUri, uri);
-            TestSetter(b => b.DiagnosticOptOut, c => c.DiagnosticOptOut, true);
-            TestSetter(b => b.DiagnosticRecordingInterval, c => c.DiagnosticRecordingInterval, time);
-            TestSetter(b => b.EventCapacity, c => c.EventCapacity, 999);
-            TestSetter(b => b.EventFlushInterval, c => c.EventFlushInterval, time);
-            TestSetter(b => b.EventProcessorFactory, c => c.EventProcessorFactory,
-                TestUtils.SpecificEventProcessor(new TestEventProcessor()));
-            TestSetter(b => b.EventsUri, c => c.EventsUri, uri);
-            TestSetter(b => b.FeatureStoreFactory, c => c.FeatureStoreFactory,
-                TestUtils.SpecificFeatureStore(TestUtils.InMemoryFeatureStore()));
-            TestSetter(b => b.HttpClientHandler, c => c.HttpClientHandler, new HttpClientHandler());
-            TestSetter(b => b.HttpClientTimeout, c => c.HttpClientTimeout, time);
-            TestSetter(b => b.InlineUsersInEvents, c => c.InlineUsersInEvents, true);
-            TestSetter(b => b.IsStreamingEnabled, c => c.IsStreamingEnabled, false);
-            TestSetter(b => b.Offline, c => c.Offline, true);
-            TestSetter(b => b.PollingInterval, c => c.PollingInterval, time);
-            TestSetter(b => b.ReadTimeout, c => c.ReadTimeout, time);
-            TestSetter(b => b.ReconnectTime, c => c.ReconnectTime, time);
-<<<<<<< HEAD
-            TestSetter(b => b.ConnectionTimeout, c => c.ConnectionTimeout, time);
-            TestSetter(b => b.HttpMessageHandler, c => c.HttpMessageHandler, new HttpClientHandler());
-            TestSetter(b => b.Offline, c => c.Offline, true);
-            TestSetter(b => b.AllAttributesPrivate, c => c.AllAttributesPrivate, true);
-            TestSetter(b => b.UserKeysCapacity, c => c.UserKeysCapacity, 999);
-            TestSetter(b => b.UserKeysFlushInterval, c => c.UserKeysFlushInterval, time);
-            TestSetter(b => b.InlineUsersInEvents, c => c.InlineUsersInEvents, true);
-            TestSetter(b => b.UseLdd, c => c.UseLdd, true);
-            TestSetter(b => b.DataStore, c => c.DataStoreFactory,
-                TestUtils.SpecificDataStore(new InMemoryDataStore()));
-            TestSetter(b => b.EventProcessorFactory, c => c.EventProcessorFactory,
-                TestUtils.SpecificEventProcessor(new TestEventProcessor()));
-            TestSetter(b => b.DataSource, c => c.DataSourceFactory,
-                Components.NullDataSource);
-=======
-            TestSetter(b => b.SdkKey, c => c.SdkKey, "other-key");
-            TestSetter(b => b.StartWaitTime, c => c.StartWaitTime, time);
-            TestSetter(b => b.UpdateProcessorFactory, c => c.UpdateProcessorFactory,
-                Components.NullUpdateProcessor);
-            TestSetter(b => b.UseLdd, c => c.UseLdd, true);
-            TestSetter(b => b.UserKeysCapacity, c => c.UserKeysCapacity, 999);
-            TestSetter(b => b.UserKeysFlushInterval, c => c.UserKeysFlushInterval, time);
-            TestSetter(b => b.WrapperName, c => c.WrapperName, "name");
-            TestSetter(b => b.WrapperVersion, c => c.WrapperVersion, "version");
->>>>>>> 66ac13a9
-        }
-
-        private void TestSetter<T>(Func<IConfigurationBuilder, Func<T, IConfigurationBuilder>> setter,
-            Func<Configuration, T> getter, T value)
-        {
-            var config = setter(Configuration.Builder(sdkKey))(value).Build();
-            Assert.Equal(value, getter(config));
-            var copy = Configuration.Builder(config).Build();
-            Assert.Equal(value, getter(copy));
-        }
-
-        [Fact]
-        public void CanSetPrivateAttributes()
-        {
-            var config = Configuration.Builder(sdkKey)
-                .PrivateAttribute("a")
-                .PrivateAttribute("b")
-                .Build();
-            var names = new List<string>(config.PrivateAttributeNames);
-            Assert.Equal(2, config.PrivateAttributeNames.Count);
-            Assert.Contains("a", config.PrivateAttributeNames);
-            Assert.Contains("b", config.PrivateAttributeNames);
-        }
-        
-        [Fact]
-        public void CannotOverrideTooSmallPollingInterval()
-        {
-            var config = Configuration.Builder(sdkKey).PollingInterval(TimeSpan.FromSeconds(29)).Build();
-
-            Assert.Equal(TimeSpan.FromSeconds(30), config.PollingInterval);
-        }
-
-        [Fact]
-        public void CannotOverrideTooSmallDiagnosticRecordingInterval()
-        {
-            var config = Configuration.Builder(sdkKey).DiagnosticRecordingInterval(TimeSpan.FromSeconds(59)).Build();
-
-            Assert.Equal(TimeSpan.FromMinutes(1), config.DiagnosticRecordingInterval);
-        }
-        
-        [Fact]
-        public void DeprecatedPropertiesAreEquivalentToNewOnes()
-        {
-            var config = Configuration.Builder(sdkKey)
-                .EventCapacity(99)
-                .EventFlushInterval(TimeSpan.FromSeconds(90))
-                .Build();
-
-            Assert.Equal(99, config.EventCapacity);
-            Assert.Equal(TimeSpan.FromSeconds(90), config.EventFlushInterval);
-        }
-    }
+﻿using System;
+using System.Collections.Generic;
+using System.Net.Http;
+using Xunit;
+
+namespace LaunchDarkly.Sdk.Server
+{
+    public class ConfigurationTest
+    {
+        const string sdkKey = "any-key";
+
+        [Fact]
+        public void DefaultSetsKey()
+        {
+            var config = Configuration.Default(sdkKey);
+            Assert.Equal(sdkKey, config.SdkKey);
+        }
+
+        [Fact]
+        public void BuilderSetsKey()
+        {
+            var config = Configuration.Builder(sdkKey).Build();
+            Assert.Equal(sdkKey, config.SdkKey);
+        }
+
+        [Fact]
+        public void CanSetAndCopyProperties()
+        {
+            var uri = new Uri("http://fake");
+            var time = TimeSpan.FromDays(3);
+            TestSetter(b => b.AllAttributesPrivate, c => c.AllAttributesPrivate, true);
+            TestSetter(b => b.BaseUri, c => c.BaseUri, uri);
+            TestSetter(b => b.DataSource, c => c.DataSourceFactory, Components.NullDataSource);
+            TestSetter(b => b.DataStore, c => c.DataStoreFactory,
+                TestUtils.SpecificDataStore(new InMemoryDataStore()));
+            TestSetter(b => b.ConnectionTimeout, c => c.ConnectionTimeout, time);
+            TestSetter(b => b.DiagnosticOptOut, c => c.DiagnosticOptOut, true);
+            TestSetter(b => b.DiagnosticRecordingInterval, c => c.DiagnosticRecordingInterval, time);
+            TestSetter(b => b.EventCapacity, c => c.EventCapacity, 999);
+            TestSetter(b => b.EventFlushInterval, c => c.EventFlushInterval, time);
+            TestSetter(b => b.EventProcessorFactory, c => c.EventProcessorFactory,
+                TestUtils.SpecificEventProcessor(new TestEventProcessor()));
+            TestSetter(b => b.EventsUri, c => c.EventsUri, uri);
+            TestSetter(b => b.HttpMessageHandler, c => c.HttpMessageHandler, new HttpClientHandler());
+            TestSetter(b => b.InlineUsersInEvents, c => c.InlineUsersInEvents, true);
+            TestSetter(b => b.IsStreamingEnabled, c => c.IsStreamingEnabled, false);
+            TestSetter(b => b.Offline, c => c.Offline, true);
+            TestSetter(b => b.PollingInterval, c => c.PollingInterval, time);
+            TestSetter(b => b.ReadTimeout, c => c.ReadTimeout, time);
+            TestSetter(b => b.ReconnectTime, c => c.ReconnectTime, time);
+            TestSetter(b => b.SdkKey, c => c.SdkKey, "other-key");
+            TestSetter(b => b.StartWaitTime, c => c.StartWaitTime, time);
+            TestSetter(b => b.StreamUri, c => c.StreamUri, uri);
+            TestSetter(b => b.UseLdd, c => c.UseLdd, true);
+            TestSetter(b => b.UserKeysCapacity, c => c.UserKeysCapacity, 999);
+            TestSetter(b => b.UserKeysFlushInterval, c => c.UserKeysFlushInterval, time);
+            TestSetter(b => b.WrapperName, c => c.WrapperName, "name");
+            TestSetter(b => b.WrapperVersion, c => c.WrapperVersion, "version");
+        }
+
+        private void TestSetter<T>(Func<IConfigurationBuilder, Func<T, IConfigurationBuilder>> setter,
+            Func<Configuration, T> getter, T value)
+        {
+            var config = setter(Configuration.Builder(sdkKey))(value).Build();
+            Assert.Equal(value, getter(config));
+            var copy = Configuration.Builder(config).Build();
+            Assert.Equal(value, getter(copy));
+        }
+
+        [Fact]
+        public void CanSetPrivateAttributes()
+        {
+            var config = Configuration.Builder(sdkKey)
+                .PrivateAttribute("a")
+                .PrivateAttribute("b")
+                .Build();
+            var names = new List<string>(config.PrivateAttributeNames);
+            Assert.Equal(2, config.PrivateAttributeNames.Count);
+            Assert.Contains("a", config.PrivateAttributeNames);
+            Assert.Contains("b", config.PrivateAttributeNames);
+        }
+        
+        [Fact]
+        public void CannotOverrideTooSmallPollingInterval()
+        {
+            var config = Configuration.Builder(sdkKey).PollingInterval(TimeSpan.FromSeconds(29)).Build();
+
+            Assert.Equal(TimeSpan.FromSeconds(30), config.PollingInterval);
+        }
+
+        [Fact]
+        public void CannotOverrideTooSmallDiagnosticRecordingInterval()
+        {
+            var config = Configuration.Builder(sdkKey).DiagnosticRecordingInterval(TimeSpan.FromSeconds(59)).Build();
+
+            Assert.Equal(TimeSpan.FromMinutes(1), config.DiagnosticRecordingInterval);
+        }
+        
+        [Fact]
+        public void DeprecatedPropertiesAreEquivalentToNewOnes()
+        {
+            var config = Configuration.Builder(sdkKey)
+                .EventCapacity(99)
+                .EventFlushInterval(TimeSpan.FromSeconds(90))
+                .Build();
+
+            Assert.Equal(99, config.EventCapacity);
+            Assert.Equal(TimeSpan.FromSeconds(90), config.EventFlushInterval);
+        }
+    }
 }