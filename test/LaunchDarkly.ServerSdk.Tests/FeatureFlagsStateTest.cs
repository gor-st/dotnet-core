﻿using System.Collections.Generic;
using LaunchDarkly.Sdk.Server.Internal.Model;
using Newtonsoft.Json;
using Xunit;

namespace LaunchDarkly.Sdk.Server
{
    public class FeatureFlagsStateTest
    {
        [Fact]
        public void CanGetFlagValue()
        {
<<<<<<< HEAD
            var state = new FeatureFlagsState(true);
            var flag = new FeatureFlagBuilder("key").Build();
            state.AddFlag(flag, LdValue.Of("value"), 1, null, false);
=======
            var state = FeatureFlagsState.Builder().AddFlag("key", new EvaluationDetail<LdValue>(LdValue.Of("value"), 1, null)).Build();
>>>>>>> 2f0da310

            Assert.Equal(LdValue.Of("value"), state.GetFlagValueJson("key"));
        }

        [Fact]
<<<<<<< HEAD
        public void UnknownFlagReturnsNullValue()
        {
            var state = new FeatureFlagsState(true);
=======
        public void CanGetDeprecatedFlagValue()
        {
            var state = FeatureFlagsState.Builder().AddFlag("key", new EvaluationDetail<LdValue>(LdValue.Of("value"), 1, null)).Build();
#pragma warning disable 0618
            Assert.Equal(new JValue("value"), state.GetFlagValue("key"));
#pragma warning restore 0618
        }

        [Fact]
        public void UnknownFlagReturnsNullValue()
        {
            var state = FeatureFlagsState.Builder().Build();
#pragma warning disable 0618
            Assert.Null(state.GetFlagValue("key"));
#pragma warning restore 0618
>>>>>>> 2f0da310
            Assert.Equal(LdValue.Null, state.GetFlagValueJson("key"));
        }

        [Fact]
        public void CanGetFlagReason()
        {
<<<<<<< HEAD
            var state = new FeatureFlagsState(true);
            var flag = new FeatureFlagBuilder("key").Build();
            state.AddFlag(flag, LdValue.Of("value"), 1, EvaluationReason.FallthroughReason, false);
=======
            var reason = EvaluationReason.FallthroughReason;
            var state = FeatureFlagsState.Builder(FlagsStateOption.WithReasons).AddFlag("key",
                new EvaluationDetail<LdValue>(LdValue.Of("value"), 1, reason)).Build();
>>>>>>> 2f0da310

            Assert.Equal(EvaluationReason.FallthroughReason, state.GetFlagReason("key"));
        }

        [Fact]
        public void UnknownFlagReturnsNullReason()
        {
            var state = FeatureFlagsState.Builder().Build();

            Assert.Null(state.GetFlagReason("key"));
        }

        [Fact]
        public void ReasonIsNullIfReasonsWereNotRecorded()
        {
<<<<<<< HEAD
            var state = new FeatureFlagsState(true);
            var flag = new FeatureFlagBuilder("key").Build();
            state.AddFlag(flag, LdValue.Of("value"), 1, null, false);
=======
            var reason = EvaluationReason.FallthroughReason;
            var state = FeatureFlagsState.Builder().AddFlag("key", new EvaluationDetail<LdValue>(LdValue.Of("value"), 1, reason)).Build();
>>>>>>> 2f0da310

            Assert.Null(state.GetFlagReason("key"));
        }

        [Fact]
        public void CanConvertToValuesMap()
        {
<<<<<<< HEAD
            var state = new FeatureFlagsState(true);
            var flag1 = new FeatureFlagBuilder("key1").Build();
            var flag2 = new FeatureFlagBuilder("key2").Build();
            state.AddFlag(flag1, LdValue.Of("value1"), 0, null, false);
            state.AddFlag(flag2, LdValue.Of("value2"), 1, null, false);
=======
            var state = FeatureFlagsState.Builder()
                .AddFlag("key1", new EvaluationDetail<LdValue>(LdValue.Of("value1"), 1, null))
                .AddFlag("key2", new EvaluationDetail<LdValue>(LdValue.Of("value2"), 1, null))
                .Build();
>>>>>>> 2f0da310

            var expected = new Dictionary<string, LdValue>
            {
                { "key1", LdValue.Of("value1") },
                { "key2", LdValue.Of("value2") }
            };
            Assert.Equal(expected, state.ToValuesJsonMap());
        }
<<<<<<< HEAD
        
        [Fact]
        public void CanSerializeToJson()
        {
            var state = new FeatureFlagsState(true);
            var flag1 = new FeatureFlagBuilder("key1").Version(100).Build();
            var flag2 = new FeatureFlagBuilder("key2").Version(200)
                .TrackEvents(true).DebugEventsUntilDate(1000).Build();
            state.AddFlag(flag1, LdValue.Of("value1"), 0, null, false);
            state.AddFlag(flag2, LdValue.Of("value2"), 1, EvaluationReason.FallthroughReason, false);
=======

        [Fact]
        public void CanConvertToDeprecatedValuesMap()
        {
            var state = FeatureFlagsState.Builder()
                .AddFlag("key1", new EvaluationDetail<LdValue>(LdValue.Of("value1"), 1, null))
                .AddFlag("key2", new EvaluationDetail<LdValue>(LdValue.Of("value2"), 1, null))
                .Build();

            var expected = new Dictionary<string, JToken>
            {
                { "key1", new JValue("value1") },
                { "key2", new JValue("value2") }
            };
#pragma warning disable 0618
            Assert.Equal(expected, state.ToValuesMap());
#pragma warning restore 0618
        }

        [Fact]
        public void CanSerializeToJson()
        {
            var state = FeatureFlagsState.Builder(FlagsStateOption.WithReasons)
                .AddFlag("key1", new JValue("value1"), 0, null, 100, false, null)
                .AddFlag("key2", new JValue("value2"), 1, EvaluationReason.FallthroughReason, 200, true, 1000)
                .Build();
>>>>>>> 2f0da310

            var expectedString = @"{""key1"":""value1"",""key2"":""value2"",
                ""$flagsState"":{
                  ""key1"":{
                    ""variation"":0,""version"":100
                  },""key2"":{
                    ""variation"":1,""version"":200,""reason"":{""kind"":""FALLTHROUGH""},""trackEvents"":true,""debugEventsUntilDate"":1000
                  }
                },
                ""$valid"":true
            }";
            var expectedValue = LdValue.Parse(expectedString);
            var actualString = JsonConvert.SerializeObject(state);
            var actualValue = LdValue.Parse(actualString);
            Assert.Equal(expectedValue, actualValue);
        }

        [Fact]
        public void CanDeserializeFromJson()
        {
<<<<<<< HEAD
            var state = new FeatureFlagsState(true);
            var flag1 = new FeatureFlagBuilder("key1").Version(100).Build();
            var flag2 = new FeatureFlagBuilder("key2").Version(200)
                .TrackEvents(true).DebugEventsUntilDate(1000).Build();
            state.AddFlag(flag1, LdValue.Of("value1"), 0, null, false);
            state.AddFlag(flag2, LdValue.Of("value2"), 1, EvaluationReason.FallthroughReason, false);
=======
            var state = FeatureFlagsState.Builder(FlagsStateOption.WithReasons)
                .AddFlag("key1", new JValue("value1"), 0, null, 100, false, null)
                .AddFlag("key2", new JValue("value2"), 1, EvaluationReason.FallthroughReason, 200, true, 1000)
                .Build();
>>>>>>> 2f0da310

            var jsonString = JsonConvert.SerializeObject(state);
            var state1 = JsonConvert.DeserializeObject<FeatureFlagsState>(jsonString);

            Assert.Equal(state, state1);
        }
    }
}
<|MERGE_RESOLUTION|>--- conflicted
+++ resolved
@@ -1,190 +1,110 @@
-﻿using System.Collections.Generic;
-using LaunchDarkly.Sdk.Server.Internal.Model;
-using Newtonsoft.Json;
-using Xunit;
-
-namespace LaunchDarkly.Sdk.Server
-{
-    public class FeatureFlagsStateTest
-    {
-        [Fact]
-        public void CanGetFlagValue()
-        {
-<<<<<<< HEAD
-            var state = new FeatureFlagsState(true);
-            var flag = new FeatureFlagBuilder("key").Build();
-            state.AddFlag(flag, LdValue.Of("value"), 1, null, false);
-=======
-            var state = FeatureFlagsState.Builder().AddFlag("key", new EvaluationDetail<LdValue>(LdValue.Of("value"), 1, null)).Build();
->>>>>>> 2f0da310
-
-            Assert.Equal(LdValue.Of("value"), state.GetFlagValueJson("key"));
-        }
-
-        [Fact]
-<<<<<<< HEAD
-        public void UnknownFlagReturnsNullValue()
-        {
-            var state = new FeatureFlagsState(true);
-=======
-        public void CanGetDeprecatedFlagValue()
-        {
-            var state = FeatureFlagsState.Builder().AddFlag("key", new EvaluationDetail<LdValue>(LdValue.Of("value"), 1, null)).Build();
-#pragma warning disable 0618
-            Assert.Equal(new JValue("value"), state.GetFlagValue("key"));
-#pragma warning restore 0618
-        }
-
-        [Fact]
-        public void UnknownFlagReturnsNullValue()
-        {
-            var state = FeatureFlagsState.Builder().Build();
-#pragma warning disable 0618
-            Assert.Null(state.GetFlagValue("key"));
-#pragma warning restore 0618
->>>>>>> 2f0da310
-            Assert.Equal(LdValue.Null, state.GetFlagValueJson("key"));
-        }
-
-        [Fact]
-        public void CanGetFlagReason()
-        {
-<<<<<<< HEAD
-            var state = new FeatureFlagsState(true);
-            var flag = new FeatureFlagBuilder("key").Build();
-            state.AddFlag(flag, LdValue.Of("value"), 1, EvaluationReason.FallthroughReason, false);
-=======
-            var reason = EvaluationReason.FallthroughReason;
-            var state = FeatureFlagsState.Builder(FlagsStateOption.WithReasons).AddFlag("key",
-                new EvaluationDetail<LdValue>(LdValue.Of("value"), 1, reason)).Build();
->>>>>>> 2f0da310
-
-            Assert.Equal(EvaluationReason.FallthroughReason, state.GetFlagReason("key"));
-        }
-
-        [Fact]
-        public void UnknownFlagReturnsNullReason()
-        {
-            var state = FeatureFlagsState.Builder().Build();
-
-            Assert.Null(state.GetFlagReason("key"));
-        }
-
-        [Fact]
-        public void ReasonIsNullIfReasonsWereNotRecorded()
-        {
-<<<<<<< HEAD
-            var state = new FeatureFlagsState(true);
-            var flag = new FeatureFlagBuilder("key").Build();
-            state.AddFlag(flag, LdValue.Of("value"), 1, null, false);
-=======
-            var reason = EvaluationReason.FallthroughReason;
-            var state = FeatureFlagsState.Builder().AddFlag("key", new EvaluationDetail<LdValue>(LdValue.Of("value"), 1, reason)).Build();
->>>>>>> 2f0da310
-
-            Assert.Null(state.GetFlagReason("key"));
-        }
-
-        [Fact]
-        public void CanConvertToValuesMap()
-        {
-<<<<<<< HEAD
-            var state = new FeatureFlagsState(true);
-            var flag1 = new FeatureFlagBuilder("key1").Build();
-            var flag2 = new FeatureFlagBuilder("key2").Build();
-            state.AddFlag(flag1, LdValue.Of("value1"), 0, null, false);
-            state.AddFlag(flag2, LdValue.Of("value2"), 1, null, false);
-=======
-            var state = FeatureFlagsState.Builder()
-                .AddFlag("key1", new EvaluationDetail<LdValue>(LdValue.Of("value1"), 1, null))
-                .AddFlag("key2", new EvaluationDetail<LdValue>(LdValue.Of("value2"), 1, null))
-                .Build();
->>>>>>> 2f0da310
-
-            var expected = new Dictionary<string, LdValue>
-            {
-                { "key1", LdValue.Of("value1") },
-                { "key2", LdValue.Of("value2") }
-            };
-            Assert.Equal(expected, state.ToValuesJsonMap());
-        }
-<<<<<<< HEAD
-        
-        [Fact]
-        public void CanSerializeToJson()
-        {
-            var state = new FeatureFlagsState(true);
-            var flag1 = new FeatureFlagBuilder("key1").Version(100).Build();
-            var flag2 = new FeatureFlagBuilder("key2").Version(200)
-                .TrackEvents(true).DebugEventsUntilDate(1000).Build();
-            state.AddFlag(flag1, LdValue.Of("value1"), 0, null, false);
-            state.AddFlag(flag2, LdValue.Of("value2"), 1, EvaluationReason.FallthroughReason, false);
-=======
-
-        [Fact]
-        public void CanConvertToDeprecatedValuesMap()
-        {
-            var state = FeatureFlagsState.Builder()
-                .AddFlag("key1", new EvaluationDetail<LdValue>(LdValue.Of("value1"), 1, null))
-                .AddFlag("key2", new EvaluationDetail<LdValue>(LdValue.Of("value2"), 1, null))
-                .Build();
-
-            var expected = new Dictionary<string, JToken>
-            {
-                { "key1", new JValue("value1") },
-                { "key2", new JValue("value2") }
-            };
-#pragma warning disable 0618
-            Assert.Equal(expected, state.ToValuesMap());
-#pragma warning restore 0618
-        }
-
-        [Fact]
-        public void CanSerializeToJson()
-        {
-            var state = FeatureFlagsState.Builder(FlagsStateOption.WithReasons)
-                .AddFlag("key1", new JValue("value1"), 0, null, 100, false, null)
-                .AddFlag("key2", new JValue("value2"), 1, EvaluationReason.FallthroughReason, 200, true, 1000)
-                .Build();
->>>>>>> 2f0da310
-
-            var expectedString = @"{""key1"":""value1"",""key2"":""value2"",
-                ""$flagsState"":{
-                  ""key1"":{
-                    ""variation"":0,""version"":100
-                  },""key2"":{
-                    ""variation"":1,""version"":200,""reason"":{""kind"":""FALLTHROUGH""},""trackEvents"":true,""debugEventsUntilDate"":1000
-                  }
-                },
-                ""$valid"":true
-            }";
-            var expectedValue = LdValue.Parse(expectedString);
-            var actualString = JsonConvert.SerializeObject(state);
-            var actualValue = LdValue.Parse(actualString);
-            Assert.Equal(expectedValue, actualValue);
-        }
-
-        [Fact]
-        public void CanDeserializeFromJson()
-        {
-<<<<<<< HEAD
-            var state = new FeatureFlagsState(true);
-            var flag1 = new FeatureFlagBuilder("key1").Version(100).Build();
-            var flag2 = new FeatureFlagBuilder("key2").Version(200)
-                .TrackEvents(true).DebugEventsUntilDate(1000).Build();
-            state.AddFlag(flag1, LdValue.Of("value1"), 0, null, false);
-            state.AddFlag(flag2, LdValue.Of("value2"), 1, EvaluationReason.FallthroughReason, false);
-=======
-            var state = FeatureFlagsState.Builder(FlagsStateOption.WithReasons)
-                .AddFlag("key1", new JValue("value1"), 0, null, 100, false, null)
-                .AddFlag("key2", new JValue("value2"), 1, EvaluationReason.FallthroughReason, 200, true, 1000)
-                .Build();
->>>>>>> 2f0da310
-
-            var jsonString = JsonConvert.SerializeObject(state);
-            var state1 = JsonConvert.DeserializeObject<FeatureFlagsState>(jsonString);
-
-            Assert.Equal(state, state1);
-        }
-    }
-}
+﻿using System;
+using System.Collections.Generic;
+using System.Text;
+using Newtonsoft.Json;
+using Newtonsoft.Json.Linq;
+using Xunit;
+
+namespace LaunchDarkly.Sdk.Server
+{
+    public class FeatureFlagsStateTest
+    {
+        [Fact]
+        public void CanGetFlagValue()
+        {
+            var state = FeatureFlagsState.Builder().AddFlag("key",
+                new EvaluationDetail<LdValue>(LdValue.Of("value"), 1, EvaluationReason.OffReason)).Build();
+
+            Assert.Equal(LdValue.Of("value"), state.GetFlagValueJson("key"));
+        }
+
+        [Fact]
+        public void UnknownFlagReturnsNullValue()
+        {
+            var state = FeatureFlagsState.Builder().Build();
+            Assert.Equal(LdValue.Null, state.GetFlagValueJson("key"));
+        }
+
+        [Fact]
+        public void CanGetFlagReason()
+        {
+            var reason = EvaluationReason.FallthroughReason;
+            var state = FeatureFlagsState.Builder(FlagsStateOption.WithReasons).AddFlag("key",
+                new EvaluationDetail<LdValue>(LdValue.Of("value"), 1, reason)).Build();
+
+            Assert.Equal(EvaluationReason.FallthroughReason, state.GetFlagReason("key"));
+        }
+
+        [Fact]
+        public void UnknownFlagReturnsNullReason()
+        {
+            var state = FeatureFlagsState.Builder().Build();
+
+            Assert.Null(state.GetFlagReason("key"));
+        }
+
+        [Fact]
+        public void ReasonIsNullIfReasonsWereNotRecorded()
+        {
+            var reason = EvaluationReason.FallthroughReason;
+            var state = FeatureFlagsState.Builder().AddFlag("key",
+                new EvaluationDetail<LdValue>(LdValue.Of("value"), 1, reason)).Build();
+
+            Assert.Null(state.GetFlagReason("key"));
+        }
+
+        [Fact]
+        public void CanConvertToValuesMap()
+        {
+            var state = FeatureFlagsState.Builder()
+                .AddFlag("key1", new EvaluationDetail<LdValue>(LdValue.Of("value1"), 1, EvaluationReason.OffReason))
+                .AddFlag("key2", new EvaluationDetail<LdValue>(LdValue.Of("value2"), 1, EvaluationReason.OffReason))
+                .Build();
+
+            var expected = new Dictionary<string, LdValue>
+            {
+                { "key1", LdValue.Of("value1") },
+                { "key2", LdValue.Of("value2") }
+            };
+            Assert.Equal(expected, state.ToValuesJsonMap());
+        }
+
+        [Fact]
+        public void CanSerializeToJson()
+        {
+            var state = FeatureFlagsState.Builder(FlagsStateOption.WithReasons)
+                .AddFlag("key1", LdValue.Of("value1"), 0, EvaluationReason.OffReason, 100, false, null)
+                .AddFlag("key2", LdValue.Of("value2"), 1, EvaluationReason.FallthroughReason, 200, true, 1000)
+                .Build();
+
+            var expectedString = @"{""key1"":""value1"",""key2"":""value2"",
+                ""$flagsState"":{
+                  ""key1"":{
+                    ""variation"":0,""version"":100,""reason"":{""kind"":""OFF""}
+                  },""key2"":{
+                    ""variation"":1,""version"":200,""reason"":{""kind"":""FALLTHROUGH""},""trackEvents"":true,""debugEventsUntilDate"":1000
+                  }
+                },
+                ""$valid"":true
+            }";
+            var expectedValue = LdValue.Parse(expectedString);
+            var actualString = JsonConvert.SerializeObject(state);
+            var actualValue = LdValue.Parse(actualString);
+            Assert.Equal(expectedValue, actualValue);
+        }
+
+        [Fact]
+        public void CanDeserializeFromJson()
+        {
+            var state = FeatureFlagsState.Builder(FlagsStateOption.WithReasons)
+                .AddFlag("key1", LdValue.Of("value1"), 0, EvaluationReason.OffReason, 100, false, null)
+                .AddFlag("key2", LdValue.Of("value2"), 1, EvaluationReason.FallthroughReason, 200, true, 1000)
+                .Build();
+
+            var jsonString = JsonConvert.SerializeObject(state);
+            var state1 = JsonConvert.DeserializeObject<FeatureFlagsState>(jsonString);
+
+            Assert.Equal(state, state1);
+        }
+    }
+}