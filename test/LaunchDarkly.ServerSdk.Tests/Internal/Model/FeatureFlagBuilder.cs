--- conflicted
+++ resolved
@@ -1,4 +1,3 @@
-<<<<<<< HEAD
 ﻿using System.Collections.Generic;
 
 namespace LaunchDarkly.Sdk.Server.Internal.Model
@@ -115,6 +114,11 @@
             return this;
         }
 
+        internal FeatureFlagBuilder FallthroughRollout(Rollout rollout)
+        {
+            return Fallthrough(new VariationOrRollout(null, rollout));
+        }
+
         internal FeatureFlagBuilder OffVariation(int? offVariation)
         {
             _offVariation = offVariation;
@@ -130,6 +134,16 @@
         internal FeatureFlagBuilder Variations(params LdValue[] variations)
         {
             return Variations(new List<LdValue>(variations));
+        }
+
+        internal FeatureFlagBuilder GeneratedVariations(int count)
+        {
+            var list = new List<LdValue>();
+            for (var i = 0; i < count; i++)
+            {
+                list.Add(LdValue.Of(i));
+            }
+            return Variations(list);
         }
 
         internal FeatureFlagBuilder TrackEvents(bool trackEvents)
@@ -242,266 +256,6 @@
             return new Clause(_attribute, _op, _values, _negate);
         }
 
-=======
-﻿using System.Collections.Generic;
-
-namespace LaunchDarkly.Sdk.Server.Internal.Model
-{
-    internal class FeatureFlagBuilder
-    {
-        private readonly string _key;
-        private int _version;
-        private bool _on;
-        private List<Prerequisite> _prerequisites = new List<Prerequisite>();
-        private string _salt;
-        private List<Target> _targets = new List<Target>();
-        private List<FlagRule> _rules = new List<FlagRule>();
-        private VariationOrRollout _fallthrough;
-        private int? _offVariation;
-        private List<LdValue> _variations;
-        private bool _trackEvents;
-        private bool _trackEventsFallthrough;
-        private UnixMillisecondTime? _debugEventsUntilDate;
-        private bool _deleted;
-        private bool _clientSide;
-
-        internal FeatureFlagBuilder(string key)
-        {
-            _key = key;
-        }
-
-        internal FeatureFlagBuilder(FeatureFlag from)
-        {
-            _key = from.Key;
-            _version = from.Version;
-            _on = from.On;
-            _prerequisites = new List<Prerequisite>(from.Prerequisites);
-            _salt = from.Salt;
-            _targets = new List<Target>(from.Targets);
-            _rules = new List<FlagRule>(from.Rules);
-            _fallthrough = from.Fallthrough;
-            _offVariation = from.OffVariation;
-            _variations = new List<LdValue>(from.Variations);
-            _trackEvents = from.TrackEvents;
-            _trackEventsFallthrough = from.TrackEventsFallthrough;
-            _debugEventsUntilDate = from.DebugEventsUntilDate;
-            _deleted = from.Deleted;
-            _clientSide = from.ClientSide;
-        }
-
-        internal FeatureFlag Build()
-        {
-            return new FeatureFlag(_key, _version, _deleted, _on, _prerequisites,
-                _targets, _rules, _fallthrough, _offVariation, _variations, _salt,
-                _trackEvents, _trackEventsFallthrough, _debugEventsUntilDate, _clientSide);
-        }
-
-        internal FeatureFlagBuilder Version(int version)
-        {
-            _version = version;
-            return this;
-        }
-
-        internal FeatureFlagBuilder On(bool on)
-        {
-            _on = on;
-            return this;
-        }
-
-        internal FeatureFlagBuilder Prerequisites(List<Prerequisite> prerequisites)
-        {
-            _prerequisites = prerequisites;
-            return this;
-        }
-
-        internal FeatureFlagBuilder Prerequisites(params Prerequisite[] prerequisites)
-        {
-            return Prerequisites(new List<Prerequisite>(prerequisites));
-        }
-
-        internal FeatureFlagBuilder Salt(string salt)
-        {
-            _salt = salt;
-            return this;
-        }
-
-        internal FeatureFlagBuilder Targets(List<Target> targets)
-        {
-            _targets = targets;
-            return this;
-        }
-
-        internal FeatureFlagBuilder Targets(params Target[] targets)
-        {
-            return Targets(new List<Target>(targets));
-        }
-
-        internal FeatureFlagBuilder Rules(List<FlagRule> rules)
-        {
-            _rules = rules;
-            return this;
-        }
-
-        internal FeatureFlagBuilder Rules(params FlagRule[] rules)
-        {
-            return Rules(new List<FlagRule>(rules));
-        }
-
-        internal FeatureFlagBuilder Fallthrough(VariationOrRollout fallthrough)
-        {
-            _fallthrough = fallthrough;
-            return this;
-        }
-
-        internal FeatureFlagBuilder FallthroughVariation(int variation)
-        {
-            _fallthrough = new VariationOrRollout(variation, null);
-            return this;
-        }
-
-        internal FeatureFlagBuilder FallthroughRollout(Rollout rollout)
-        {
-            return Fallthrough(new VariationOrRollout(null, rollout));
-        }
-
-        internal FeatureFlagBuilder OffVariation(int? offVariation)
-        {
-            _offVariation = offVariation;
-            return this;
-        }
-
-        internal FeatureFlagBuilder Variations(List<LdValue> variations)
-        {
-            _variations = variations;
-            return this;
-        }
-
-        internal FeatureFlagBuilder Variations(params LdValue[] variations)
-        {
-            return Variations(new List<LdValue>(variations));
-        }
-
-        internal FeatureFlagBuilder GeneratedVariations(int count)
-        {
-            var list = new List<LdValue>();
-            for (var i = 0; i < count; i++)
-            {
-                list.Add(LdValue.Of(i));
-            }
-            return Variations(list);
-        }
-
-        internal FeatureFlagBuilder TrackEvents(bool trackEvents)
-        {
-            _trackEvents = trackEvents;
-            return this;
-        }
-
-        internal FeatureFlagBuilder TrackEventsFallthrough(bool trackEventsFallthrough)
-        {
-            _trackEventsFallthrough = trackEventsFallthrough;
-            return this;
-        }
-
-        internal FeatureFlagBuilder DebugEventsUntilDate(UnixMillisecondTime? debugEventsUntilDate)
-        {
-            _debugEventsUntilDate = debugEventsUntilDate;
-            return this;
-        }
-
-        internal FeatureFlagBuilder ClientSide(bool clientSide)
-        {
-            _clientSide = clientSide;
-            return this;
-        }
-
-        internal FeatureFlagBuilder Deleted(bool deleted)
-        {
-            _deleted = deleted;
-            return this;
-        }
-
-        internal FeatureFlagBuilder OffWithValue(LdValue value)
-        {
-            return On(false).OffVariation(0).Variations(value);
-        }
-
-        internal FeatureFlagBuilder BooleanWithClauses(params Clause[] clauses)
-        {
-            return On(true).OffVariation(0)
-                .FallthroughVariation(0)
-                .Variations(LdValue.Of(false), LdValue.Of(true))
-                .Rules(new RuleBuilder().Id("id").Variation(1).Clauses(clauses).Build());
-        }
-
-        internal FeatureFlagBuilder BooleanMatchingSegment(string segmentKey)
-        {
-            return BooleanWithClauses(ClauseBuilder.ShouldMatchSegment(segmentKey));
-        }
-    }
-
-    internal class RuleBuilder
-    {
-        private string _id = "";
-        private int? _variation = null;
-        private Rollout? _rollout = null;
-        private List<Clause> _clauses = new List<Clause>();
-        private bool _trackEvents = false;
-
-        internal FlagRule Build()
-        {
-            return new FlagRule(_variation, _rollout, _id, _clauses, _trackEvents);
-        }
-
-        internal RuleBuilder Id(string id)
-        {
-            _id = id;
-            return this;
-        }
-
-        internal RuleBuilder Variation(int? variation)
-        {
-            _variation = variation;
-            return this;
-        }
-
-        internal RuleBuilder Rollout(Rollout rollout)
-        {
-            _rollout = rollout;
-            return this;
-        }
-
-        internal RuleBuilder Clauses(List<Clause> clauses)
-        {
-            _clauses = clauses;
-            return this;
-        }
-
-        internal RuleBuilder Clauses(params Clause[] clauses)
-        {
-            return Clauses(new List<Clause>(clauses));
-        }
-
-        internal RuleBuilder TrackEvents(bool trackEvents)
-        {
-            _trackEvents = trackEvents;
-            return this;
-        }
-    }
-
-    internal class ClauseBuilder
-    {
-        private UserAttribute _attribute;
-        private Operator _op;
-        private List<LdValue> _values = new List<LdValue>();
-        private bool _negate;
-
-        internal Clause Build()
-        {
-            return new Clause(_attribute, _op, _values, _negate);
-        }
-
->>>>>>> 6c1f04bd
         public ClauseBuilder Attribute(string attribute) =>
             Attribute(UserAttribute.ForName(attribute));
 
