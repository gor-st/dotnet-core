﻿using System;
using System.Collections.Concurrent;
using System.Collections.Generic;
using System.IO;
using System.Linq;
using LaunchDarkly.Logging;
using LaunchDarkly.Sdk.Server.Interfaces;
using LaunchDarkly.Sdk.Server.Internal;
using LaunchDarkly.Sdk.Server.Internal.DataSources;
using LaunchDarkly.Sdk.Server.Internal.DataStores;
using LaunchDarkly.Sdk.Server.Internal.Model;
using System.Threading.Tasks;
using Xunit;

using static LaunchDarkly.Sdk.Server.Interfaces.DataStoreTypes;
using LaunchDarkly.Sdk.Internal.Events;

namespace LaunchDarkly.Sdk.Server
{
    public class TestUtils
    {
        public static readonly Logger NullLogger = Logs.None.Logger("");

#pragma warning disable 1998
        public static async Task CompletedTask() { } // Task.CompletedTask isn't supported in .NET Framework 4.5.x
<<<<<<< HEAD
#pragma warning restore 1998

        public static string TestFilePath(string name) => "./TestFiles/" + name;

        internal static ItemDescriptor DescriptorOf(FeatureFlag item) => new ItemDescriptor(item.Version, item);

        internal static ItemDescriptor DescriptorOf(Segment item) => new ItemDescriptor(item.Version, item);

        internal static bool UpsertFlag(IDataStore store, FeatureFlag item) =>
            store.Upsert(DataModel.Features, item.Key, DescriptorOf(item));

        internal static bool UpsertSegment(IDataStore store, Segment item) =>
=======
#pragma warning restore 1998

        public static string TestFilePath(string name) => "./TestFiles/" + name;

        internal static ItemDescriptor DescriptorOf(FeatureFlag item) => new ItemDescriptor(item.Version, item);

        internal static ItemDescriptor DescriptorOf(Segment item) => new ItemDescriptor(item.Version, item);

        internal static bool UpsertFlag(IDataStore store, FeatureFlag item) =>
            store.Upsert(DataModel.Features, item.Key, DescriptorOf(item));

        internal static bool UpsertSegment(IDataStore store, Segment item) =>
>>>>>>> 08263f3f
            store.Upsert(DataModel.Segments, item.Key, DescriptorOf(item));

        internal static string MakeStreamPutEvent(string flagsData) =>
            "event: put\ndata: {\"data\":" + flagsData + "}\n\n";

        internal static string MakeFlagsData(params FeatureFlag[] flags)
        {
            var flagsBuilder = LdValue.BuildObject();
            foreach (var flag in flags)
            {
                flagsBuilder.Add(flag.Key, LdValue.Parse(DataModel.Features.Serialize(DescriptorOf(flag))));
            }
            return LdValue.BuildObject()
                    .Add("flags", flagsBuilder.Build())
                    .Add("segments", LdValue.BuildObject().Build())
                    .Build().ToJsonString();
        }
<<<<<<< HEAD

        public static IDataStoreFactory SpecificDataStore(IDataStore store) =>
            new SpecificDataStoreFactory(store);

        public static IEventProcessorFactory SpecificEventProcessor(LaunchDarkly.Sdk.Server.Interfaces.IEventProcessor ep) =>
            new SpecificEventProcessorFactory(ep);

        public static IDataSourceFactory SpecificDataSource(IDataSource up) =>
            new SpecificDataSourceFactory(up);

        public static IPersistentDataStoreFactory ArbitraryPersistentDataStore =>
            new SpecificPersistentDataStoreFactory(new MockCoreSync());

        internal static IDataSourceFactory DataSourceWithData(FullDataSet<ItemDescriptor> data) =>
            new DataSourceFactoryWithData(data);

        internal static DataSourceUpdatesImpl BasicDataSourceUpdates(IDataStore dataStore, Logger logger) =>
            new DataSourceUpdatesImpl(
                dataStore,
                new DataStoreStatusProviderImpl(dataStore, new DataStoreUpdatesImpl(new TaskExecutor(logger))),
                new TaskExecutor(logger),
                logger,
                null
                );

        // Ensures that a data set is sorted by namespace and then by key
=======

        public static IDataStoreFactory SpecificDataStore(IDataStore store) =>
            new SpecificDataStoreFactory(store);

        public static IEventProcessorFactory SpecificEventProcessor(LaunchDarkly.Sdk.Server.Interfaces.IEventProcessor ep) =>
            new SpecificEventProcessorFactory(ep);

        public static IDataSourceFactory SpecificDataSource(IDataSource up) =>
            new SpecificDataSourceFactory(up);

        public static IPersistentDataStoreFactory ArbitraryPersistentDataStore =>
            new SpecificPersistentDataStoreFactory(new MockCoreSync());

        internal static IDataSourceFactory DataSourceWithData(FullDataSet<ItemDescriptor> data) =>
            new DataSourceFactoryWithData(data);

        internal static DataSourceUpdatesImpl BasicDataSourceUpdates(IDataStore dataStore, Logger logger) =>
            new DataSourceUpdatesImpl(
                dataStore,
                new DataStoreStatusProviderImpl(dataStore, new DataStoreUpdatesImpl(new TaskExecutor(logger))),
                new TaskExecutor(logger),
                logger,
                null
                );

        // Ensures that a data set is sorted by namespace and then by key
>>>>>>> 08263f3f
        internal static FullDataSet<ItemDescriptor> NormalizeDataSet(FullDataSet<ItemDescriptor> data)
        {
            return new FullDataSet<ItemDescriptor>(
                data.Data.OrderBy(kindAndItems => kindAndItems.Key.Name)
                    .Select(kindAndItems => new KeyValuePair<DataKind, KeyedItems<ItemDescriptor>>(
                        kindAndItems.Key,
                        new KeyedItems<ItemDescriptor>(
                            kindAndItems.Value.Items.OrderBy(keyAndItem => keyAndItem.Key)
                            )
                        )
                    )
                );
        }
    }

    public class SpecificDataStoreFactory : IDataStoreFactory
    {
        private readonly IDataStore _store;

        public SpecificDataStoreFactory(IDataStore store)
        {
            _store = store;
        }

        IDataStore IDataStoreFactory.CreateDataStore(LdClientContext context, IDataStoreUpdates _) => _store;
    }

    public class SpecificEventProcessorFactory : IEventProcessorFactory
    {
        private readonly LaunchDarkly.Sdk.Server.Interfaces.IEventProcessor _ep;

        public SpecificEventProcessorFactory(LaunchDarkly.Sdk.Server.Interfaces.IEventProcessor ep)
        {
            _ep = ep;
        }

        LaunchDarkly.Sdk.Server.Interfaces.IEventProcessor IEventProcessorFactory.CreateEventProcessor(LdClientContext context) => _ep;
    }

    public class SpecificDataSourceFactory : IDataSourceFactory
    {
        private readonly IDataSource _ds;

        public SpecificDataSourceFactory(IDataSource ds)
        {
            _ds = ds;
        }

        IDataSource IDataSourceFactory.CreateDataSource(LdClientContext context, IDataSourceUpdates dataSourceUpdates) => _ds;
    }

    public class DataSourceFactoryWithData : IDataSourceFactory
    {
        private readonly FullDataSet<ItemDescriptor> _data;

        public DataSourceFactoryWithData(FullDataSet<ItemDescriptor> data)
        {
            _data = data;
        }

        public IDataSource CreateDataSource(LdClientContext context, IDataSourceUpdates dataSourceUpdates) =>
            new DataSourceWithData(dataSourceUpdates, _data);
    }

    public class SpecificPersistentDataStoreFactory : IPersistentDataStoreFactory
    {
        private readonly IPersistentDataStore _store;

        public SpecificPersistentDataStoreFactory(IPersistentDataStore store)
        {
            _store = store;
        }

        public IPersistentDataStore CreatePersistentDataStore(LdClientContext context) => _store;

        public IPersistentDataStore CreatePersistentDataStore()
        {
            throw new NotImplementedException();
        }
    }

    public class DataSourceWithData : IDataSource
    {
        private readonly IDataSourceUpdates _dataSourceUpdates;
        private readonly FullDataSet<ItemDescriptor> _data;

        public DataSourceWithData(IDataSourceUpdates dataSourceUpdates, FullDataSet<ItemDescriptor> data)
        {
            _dataSourceUpdates = dataSourceUpdates;
            _data = data;
        }

        public Task<bool> Start()
        {
            _dataSourceUpdates.Init(_data);
            return Task.FromResult(true);
        }

        public bool Initialized => true;
        
        public void Dispose() { }
    }

    public class CapturingDataSourceUpdates : IDataSourceUpdates
    {
        public readonly BlockingCollection<FullDataSet<ItemDescriptor>> Inits =
            new BlockingCollection<FullDataSet<ItemDescriptor>>();
        public readonly BlockingCollection<UpsertParams> Upserts =
            new BlockingCollection<UpsertParams>();
        public DataSourceState State;

        public IDataStoreStatusProvider DataStoreStatusProvider => throw new NotImplementedException();

        public bool Init(FullDataSet<ItemDescriptor> allData)
        {
            Inits.Add(allData);
            return true;
        }

        public void UpdateStatus(DataSourceState newState, DataSourceStatus.ErrorInfo? newError)
        {
            State = newState;
        }

        public bool Upsert(DataKind kind, string key, ItemDescriptor item)
        {
            Upserts.Add(new UpsertParams { Kind = kind, Key = key, Item = item });
            return true;
        }
    }

    public struct UpsertParams
    {
        public DataKind Kind { get; set; }
        public string Key { get; set; }
        public ItemDescriptor Item { get; set; }
    }

    public class CapturingDataStoreFactory : IDataStoreFactory
    {
        private readonly IDataStoreFactory _factory;
        public volatile LdClientContext Context;
        public volatile IDataStoreUpdates DataStoreUpdates;

        public CapturingDataStoreFactory(IDataStoreFactory factory)
        {
            _factory = factory;
        }

        public IDataStore CreateDataStore(LdClientContext context, IDataStoreUpdates dataStoreUpdates)
        {
            Context = context;
            DataStoreUpdates = dataStoreUpdates;
            return _factory.CreateDataStore(context, dataStoreUpdates);
        }
    }

    public class TestEventProcessor : IEventProcessor
    {
        public List<object> Events = new List<object>();

        public void SetOffline(bool offline) { }

        public void Flush() { }

        public void Dispose() { }

        public void RecordEvaluationEvent(EventProcessorTypes.EvaluationEvent e) =>
            Events.Add(e);

        public void RecordIdentifyEvent(EventProcessorTypes.IdentifyEvent e) =>
            Events.Add(e);

        public void RecordCustomEvent(EventProcessorTypes.CustomEvent e) =>
            Events.Add(e);

        public void RecordAliasEvent(EventProcessorTypes.AliasEvent e) =>
            Events.Add(e);
    }

    public class TestEventSender : LaunchDarkly.Sdk.Internal.Events.IEventSender
    {
        public BlockingCollection<Params> Calls = new BlockingCollection<Params>();

        public void Dispose() { }

        public struct Params
        {
            public EventDataKind Kind;
            public string Data;
            public int EventCount;
        }

        public Task<EventSenderResult> SendEventDataAsync(EventDataKind kind, string data, int eventCount)
        {
            Calls.Add(new Params { Kind = kind, Data = data, EventCount = eventCount });
            return Task.FromResult(new EventSenderResult(DeliveryStatus.Succeeded, null));
        }

        public Params RequirePayload()
        {
            Params result;
            if (!Calls.TryTake(out result, TimeSpan.FromSeconds(5)))
            {
                throw new System.Exception("did not receive an event payload");
            }
            return result;
        }

        public void RequireNoPayloadSent(TimeSpan timeout)
        {
            Params result;
            if (Calls.TryTake(out result, timeout))
            {
                throw new System.Exception("received an unexpected event payload");
            }
        }
    }

    public class EventSink<T>
    {
        private readonly BlockingCollection<T> _queue = new BlockingCollection<T>();

        public void Add(object sender, T args) => _queue.Add(args);

        public T ExpectValue() => ExpectValue(TimeSpan.FromSeconds(1));

        public T ExpectValue(TimeSpan timeout)
        {
            if (!_queue.TryTake(out var value, timeout))
            {
                Assert.True(false, "expected an event but did not get one at " + TestLogging.TimestampString);
            }
            return value;
        }

        public bool TryTakeValue(out T value)
        {
            return _queue.TryTake(out value, TimeSpan.FromSeconds(1));
        }

        public void ExpectNoValue() => ExpectNoValue(TimeSpan.FromMilliseconds(100));

        public void ExpectNoValue(TimeSpan timeout)
        {
            if (_queue.TryTake(out _, timeout))
            {
                Assert.False(true, "expected no event but got one at " + TestLogging.TimestampString);
            }
        }
    }

    public class TempFile : IDisposable
    {
        public string Path { get; }

        public static TempFile Create() => new TempFile();

        public static string MakePathOfNonexistentFile()
        {
            var path = System.IO.Path.GetTempFileName();
            File.Delete(path);
            return path;
        }

        private TempFile()
        {
            this.Path = System.IO.Path.GetTempFileName();
        }

        public void SetContent(string text) =>
            File.WriteAllText(Path, text);

        public void SetContentFromPath(string path) =>
            SetContent(File.ReadAllText(path));

        public void Delete() => File.Delete(Path);

        public void Dispose()
        {
            try
            {
                Delete();
            }
            catch { }
        }
    }
}<|MERGE_RESOLUTION|>--- conflicted
+++ resolved
@@ -23,7 +23,6 @@
 
 #pragma warning disable 1998
         public static async Task CompletedTask() { } // Task.CompletedTask isn't supported in .NET Framework 4.5.x
-<<<<<<< HEAD
 #pragma warning restore 1998
 
         public static string TestFilePath(string name) => "./TestFiles/" + name;
@@ -36,20 +35,6 @@
             store.Upsert(DataModel.Features, item.Key, DescriptorOf(item));
 
         internal static bool UpsertSegment(IDataStore store, Segment item) =>
-=======
-#pragma warning restore 1998
-
-        public static string TestFilePath(string name) => "./TestFiles/" + name;
-
-        internal static ItemDescriptor DescriptorOf(FeatureFlag item) => new ItemDescriptor(item.Version, item);
-
-        internal static ItemDescriptor DescriptorOf(Segment item) => new ItemDescriptor(item.Version, item);
-
-        internal static bool UpsertFlag(IDataStore store, FeatureFlag item) =>
-            store.Upsert(DataModel.Features, item.Key, DescriptorOf(item));
-
-        internal static bool UpsertSegment(IDataStore store, Segment item) =>
->>>>>>> 08263f3f
             store.Upsert(DataModel.Segments, item.Key, DescriptorOf(item));
 
         internal static string MakeStreamPutEvent(string flagsData) =>
@@ -67,7 +52,6 @@
                     .Add("segments", LdValue.BuildObject().Build())
                     .Build().ToJsonString();
         }
-<<<<<<< HEAD
 
         public static IDataStoreFactory SpecificDataStore(IDataStore store) =>
             new SpecificDataStoreFactory(store);
@@ -94,34 +78,6 @@
                 );
 
         // Ensures that a data set is sorted by namespace and then by key
-=======
-
-        public static IDataStoreFactory SpecificDataStore(IDataStore store) =>
-            new SpecificDataStoreFactory(store);
-
-        public static IEventProcessorFactory SpecificEventProcessor(LaunchDarkly.Sdk.Server.Interfaces.IEventProcessor ep) =>
-            new SpecificEventProcessorFactory(ep);
-
-        public static IDataSourceFactory SpecificDataSource(IDataSource up) =>
-            new SpecificDataSourceFactory(up);
-
-        public static IPersistentDataStoreFactory ArbitraryPersistentDataStore =>
-            new SpecificPersistentDataStoreFactory(new MockCoreSync());
-
-        internal static IDataSourceFactory DataSourceWithData(FullDataSet<ItemDescriptor> data) =>
-            new DataSourceFactoryWithData(data);
-
-        internal static DataSourceUpdatesImpl BasicDataSourceUpdates(IDataStore dataStore, Logger logger) =>
-            new DataSourceUpdatesImpl(
-                dataStore,
-                new DataStoreStatusProviderImpl(dataStore, new DataStoreUpdatesImpl(new TaskExecutor(logger))),
-                new TaskExecutor(logger),
-                logger,
-                null
-                );
-
-        // Ensures that a data set is sorted by namespace and then by key
->>>>>>> 08263f3f
         internal static FullDataSet<ItemDescriptor> NormalizeDataSet(FullDataSet<ItemDescriptor> data)
         {
             return new FullDataSet<ItemDescriptor>(
