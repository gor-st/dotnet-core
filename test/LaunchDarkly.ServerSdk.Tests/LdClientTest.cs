﻿using System;
using System.Collections.Generic;
using System.Linq;
using System.Threading.Tasks;
using LaunchDarkly.Sdk.Internal.Events;
using LaunchDarkly.Sdk.Server.Interfaces;
<<<<<<< HEAD
using LaunchDarkly.Sdk.Server.Internal.DataStores;
using LaunchDarkly.Sdk.Server.Model;
=======
using LaunchDarkly.Sdk.Server.Internal.DataSources;
using LaunchDarkly.Sdk.Server.Internal.DataStores;
using LaunchDarkly.Sdk.Server.Internal.Events;
using LaunchDarkly.Sdk.Server.Internal.Model;
>>>>>>> df41148d
using Moq;
using Xunit;

using static LaunchDarkly.Sdk.Server.Interfaces.DataStoreTypes;

namespace LaunchDarkly.Sdk.Server
{
    // See also LDClientEvaluationTest, etc. This file contains mostly tests for the startup logic.
    public class LdClientTest
    {
        private readonly Mock<IDataSource> mockDataSource;
        private readonly IDataSource dataSource;
        private readonly Task<bool> initTask;

        public LdClientTest()
        {
            mockDataSource = new Mock<IDataSource>();
            dataSource = mockDataSource.Object;
            initTask = Task.FromResult(true);
            mockDataSource.Setup(up => up.Start()).Returns(initTask);
        }
        
        [Fact]
        public void ClientHasDefaultEventProcessorByDefault()
        {
            var config = Configuration.Builder("SDK_KEY")
                .IsStreamingEnabled(false)
                .BaseUri(new Uri("http://fake"))
                .StartWaitTime(TimeSpan.Zero)
                .Build();
            using (var client = new LdClient(config))
            {
                Assert.IsType<DefaultEventProcessor>(client._eventProcessor);
            }
        }

        [Fact]
        public void StreamingClientHasStreamProcessor()
        {
            var config = Configuration.Builder("SDK_KEY")
                .IsStreamingEnabled(true)
                .BaseUri(new Uri("http://fake"))
                .StartWaitTime(TimeSpan.Zero)
                .Build();
            using (var client = new LdClient(config))
            {
                Assert.IsType<StreamProcessor>(client._dataSource);
            }
        }

        [Fact]
        public void PollingClientHasPollingProcessor()
        {
            var config = Configuration.Builder("SDK_KEY")
                .IsStreamingEnabled(false)
                .BaseUri(new Uri("http://fake"))
                .StartWaitTime(TimeSpan.Zero)
                .Build();
            using (var client = new LdClient(config))
            {
                Assert.IsType<PollingProcessor>(client._dataSource);
            }
        }

        [Fact]
        public void DiagnosticStorePassedToFactoriesWhenSupported()
        {
            var epfwd = new Mock<IEventProcessorFactoryWithDiagnostics>();
            var dsfwd = new Mock<IDataSourceFactoryWithDiagnostics>();
            var config = Configuration.Builder("SDK_KEY")
                .IsStreamingEnabled(false)
                .BaseUri(new Uri("http://fake"))
                .StartWaitTime(TimeSpan.Zero)
                .EventProcessorFactory(epfwd.Object)
                .DataSource(dsfwd.Object)
                .Build();

            IDiagnosticStore eventProcessorDiagnosticStore = null;
            IDiagnosticStore updateProcessorDiagnosticStore = null;

            epfwd.Setup(epf => epf.CreateEventProcessor(config, It.IsAny<IDiagnosticStore>()))
                .Callback<Configuration, IDiagnosticStore>((c, ds) => eventProcessorDiagnosticStore = ds)
                .Returns(Components.NullEventProcessor.CreateEventProcessor(config));
            dsfwd.Setup(dsf => dsf.CreateDataSource(config, It.IsAny<IDataStore>(), It.IsAny<IDiagnosticStore>()))
                .Callback<Configuration, IDataStore, IDiagnosticStore>((c, fs, ds) => updateProcessorDiagnosticStore = ds)
                .Returns(dataSource);

            using (var client = new LdClient(config))
            {
                epfwd.Verify(epf => epf.CreateEventProcessor(config, It.IsNotNull<IDiagnosticStore>()), Times.Once());
                epfwd.VerifyNoOtherCalls();
                dsfwd.Verify(dsf => dsf.CreateDataSource(config, It.IsNotNull<IDataStore>(), It.IsNotNull<IDiagnosticStore>()), Times.Once());
                dsfwd.VerifyNoOtherCalls();
                Assert.True(eventProcessorDiagnosticStore == updateProcessorDiagnosticStore);
            }
        }

        [Fact]
        public void DiagnosticStoreNotPassedToFactoriesWhenOptedOut()
        {
            var epfwd = new Mock<IEventProcessorFactoryWithDiagnostics>();
            var dsfwd = new Mock<IDataSourceFactoryWithDiagnostics>();
            var config = Configuration.Builder("SDK_KEY")
                .IsStreamingEnabled(false)
                .BaseUri(new Uri("http://fake"))
                .StartWaitTime(TimeSpan.Zero)
                .EventProcessorFactory(epfwd.Object)
                .DataSource(dsfwd.Object)
                .DiagnosticOptOut(true)
                .Build();

            epfwd.Setup(epf => epf.CreateEventProcessor(config, It.IsAny<IDiagnosticStore>()))
                .Returns(Components.NullEventProcessor.CreateEventProcessor(config));
            dsfwd.Setup(upf => upf.CreateDataSource(config, It.IsAny<IDataStore>(), It.IsAny<IDiagnosticStore>()))
                .Returns(dataSource);

            using (var client = new LdClient(config))
            {
                epfwd.Verify(epf => epf.CreateEventProcessor(config, null), Times.Once());
                epfwd.VerifyNoOtherCalls();
                dsfwd.Verify(dsf => dsf.CreateDataSource(config, It.IsNotNull<IDataStore>(), null), Times.Once());
                dsfwd.VerifyNoOtherCalls();
            }
        }

        [Fact]
        public void NoWaitForDataSourceIfWaitMillisIsZero()
        {
            mockDataSource.Setup(up => up.Initialized()).Returns(true);
            var config = Configuration.Builder("SDK_KEY").StartWaitTime(TimeSpan.Zero)
                .DataSource(TestUtils.SpecificDataSource(dataSource))
                .EventProcessorFactory(Components.NullEventProcessor)
                .Build();

            using (var client = new LdClient(config))
            {
                Assert.True(client.Initialized());
            }
        }
        
        [Fact]
        public void DataSourceCanTimeOut()
        {
            var config = Configuration.Builder("SDK_KEY").StartWaitTime(TimeSpan.FromMilliseconds(10))
                .DataSource(TestUtils.SpecificDataSource(dataSource))
                .EventProcessorFactory(Components.NullEventProcessor)
                .Build();

            using (var client = new LdClient(config))
            {
                Assert.False(client.Initialized());
            }
        }

        [Fact]
        public void ExceptionFromDataSourceTaskDoesNotCauseExceptionInInit()
        {
            TaskCompletionSource<bool> errorTaskSource = new TaskCompletionSource<bool>();
            mockDataSource.Setup(up => up.Start()).Returns(errorTaskSource.Task);
            errorTaskSource.SetException(new Exception("bad"));
            var config = Configuration.Builder("SDK_KEY")
                .DataSource(TestUtils.SpecificDataSource(dataSource))
                .EventProcessorFactory(Components.NullEventProcessor)
                .Build();

            using (var client = new LdClient(config))
            {
                Assert.False(client.Initialized());
            }
        }

        [Fact]
        public void EvaluationReturnsDefaultValueIfNeitherClientNorDataStoreIsInited()
        {
            var dataStore = new InMemoryDataStore();
            var flag = new FeatureFlagBuilder("key").OffWithValue(LdValue.Of(1)).Build();
            TestUtils.UpsertFlag(dataStore, flag);
            // note, the store is still not inited

            var config = Configuration.Builder("SDK_KEY").StartWaitTime(TimeSpan.Zero)
                .DataStore(TestUtils.SpecificDataStore(dataStore))
                .DataSource(TestUtils.SpecificDataSource(dataSource))
                .EventProcessorFactory(Components.NullEventProcessor)
                .Build();

            using (var client = new LdClient(config))
            {
                Assert.Equal(0, client.IntVariation("key", User.WithKey("user"), 0));
            }
        }

        [Fact]
        public void EvaluationUsesDataStoreIfClientIsNotInitedButStoreIsInited()
        {
            var dataStore = new InMemoryDataStore();
            dataStore.Init(FullDataSet<ItemDescriptor>.Empty());
            var flag = new FeatureFlagBuilder("key").OffWithValue(LdValue.Of(1)).Build();
            TestUtils.UpsertFlag(dataStore, flag);

            var config = Configuration.Builder("SDK_KEY").StartWaitTime(TimeSpan.Zero)
                .DataStore(TestUtils.SpecificDataStore(dataStore))
                .DataSource(TestUtils.SpecificDataSource(dataSource))
                .EventProcessorFactory(Components.NullEventProcessor)
                .Build();

            using (var client = new LdClient(config))
            {
                Assert.Equal(1, client.IntVariation("key", User.WithKey("user"), 0));
            }
        }
        
        [Fact]
        public void DataSetIsPassedToDataStoreInCorrectOrder()
        {
            var mockStore = new Mock<IDataStore>();
            var store = mockStore.Object;
            FullDataSet<ItemDescriptor> receivedData;

            mockStore.Setup(s => s.Init(It.IsAny<FullDataSet<ItemDescriptor>>()))
                .Callback((FullDataSet<ItemDescriptor> data) => {
                    receivedData = data;
                });

            mockDataSource.Setup(up => up.Start()).Returns(initTask);

            var config = Configuration.Builder("SDK_KEY")
                .DataStore(TestUtils.SpecificDataStore(store))
                .DataSource(TestUtils.DataSourceWithData(new FullDataSet<ItemDescriptor>(DependencyOrderingTestData)))
                .EventProcessorFactory(Components.NullEventProcessor)
                .Build();

            using (var client = new LdClient(config))
            {
                Assert.NotNull(receivedData);
                var entries = receivedData.Data.ToList();
                Assert.Equal(DependencyOrderingTestData.Count, entries.Count);

                // Segments should always come first
                Assert.Equal(DataKinds.Segments, entries[0].Key);
                Assert.Equal(DependencyOrderingTestData[DataKinds.Segments].Count(),
                    entries[0].Value.Count());

                // Features should be ordered so that a flag always appears after its prerequisites, if any
                Assert.Equal(DataKinds.Features, entries[1].Key);
                Assert.Equal(DependencyOrderingTestData[DataKinds.Features].Count(),
                    entries[1].Value.Count());
                var flags = entries[1].Value;
                var orderedItems = new List<FeatureFlag>(flags.Select(kv => kv.Value.Item as FeatureFlag));
                for (var itemIndex = 0; itemIndex < orderedItems.Count; itemIndex++)
                {
                    var item = orderedItems[itemIndex];
                    foreach (var prereq in item.Prerequisites)
                    {
                        var depFlag = flags.First(kv => kv.Key == prereq.Key).Value.Item as FeatureFlag;
                        var depIndex = orderedItems.IndexOf(depFlag);
                        if (depIndex > itemIndex)
                        {
                            var allKeys = from i in orderedItems select i.Key;
                            Assert.True(false, String.Format("{0} depends on {1}, but {0} was listed first; keys in order are [{2}]",
                                item.Key, prereq.Key, String.Join(", ", allKeys)));
                        }
                    }
                }
            }
        }

        private static readonly Dictionary<DataKind, IEnumerable<KeyValuePair<string, ItemDescriptor>>> DependencyOrderingTestData =
            new Dictionary<DataKind, IEnumerable<KeyValuePair<string, ItemDescriptor>>>()
        {
            {
                DataKinds.Features,
                new Dictionary<string, ItemDescriptor>()
                {
                    { "a", new ItemDescriptor(1, new FeatureFlagBuilder("a")
                        .Prerequisites(new List<Prerequisite>() {
                            new Prerequisite("b", 0),
                            new Prerequisite("c", 0),
                            })
                        .Build()) },
                    { "b", new ItemDescriptor(1, new FeatureFlagBuilder("b")
                        .Prerequisites(new List<Prerequisite>() {
                            new Prerequisite("c", 0),
                            new Prerequisite("e", 0),
                            })
                        .Build()) },
                    { "c", new ItemDescriptor(1, new FeatureFlagBuilder("c").Build()) },
                    { "d", new ItemDescriptor(1, new FeatureFlagBuilder("d").Build()) },
                    { "e", new ItemDescriptor(1, new FeatureFlagBuilder("e").Build()) },
                    { "f", new ItemDescriptor(1, new FeatureFlagBuilder("f").Build()) }
                }
            },
            {
                DataKinds.Segments,
                new Dictionary<string, ItemDescriptor>()
                {
                    { "o", new ItemDescriptor(1, new Segment("o", 1, null, null, null, null, false)) }
                }
            }
        };
    }
}<|MERGE_RESOLUTION|>--- conflicted
+++ resolved
@@ -1,316 +1,311 @@
-﻿using System;
-using System.Collections.Generic;
-using System.Linq;
-using System.Threading.Tasks;
-using LaunchDarkly.Sdk.Internal.Events;
-using LaunchDarkly.Sdk.Server.Interfaces;
-<<<<<<< HEAD
-using LaunchDarkly.Sdk.Server.Internal.DataStores;
-using LaunchDarkly.Sdk.Server.Model;
-=======
-using LaunchDarkly.Sdk.Server.Internal.DataSources;
-using LaunchDarkly.Sdk.Server.Internal.DataStores;
-using LaunchDarkly.Sdk.Server.Internal.Events;
-using LaunchDarkly.Sdk.Server.Internal.Model;
->>>>>>> df41148d
-using Moq;
-using Xunit;
-
-using static LaunchDarkly.Sdk.Server.Interfaces.DataStoreTypes;
-
-namespace LaunchDarkly.Sdk.Server
-{
-    // See also LDClientEvaluationTest, etc. This file contains mostly tests for the startup logic.
-    public class LdClientTest
-    {
-        private readonly Mock<IDataSource> mockDataSource;
-        private readonly IDataSource dataSource;
-        private readonly Task<bool> initTask;
-
-        public LdClientTest()
-        {
-            mockDataSource = new Mock<IDataSource>();
-            dataSource = mockDataSource.Object;
-            initTask = Task.FromResult(true);
-            mockDataSource.Setup(up => up.Start()).Returns(initTask);
-        }
-        
-        [Fact]
-        public void ClientHasDefaultEventProcessorByDefault()
-        {
-            var config = Configuration.Builder("SDK_KEY")
-                .IsStreamingEnabled(false)
-                .BaseUri(new Uri("http://fake"))
-                .StartWaitTime(TimeSpan.Zero)
-                .Build();
-            using (var client = new LdClient(config))
-            {
-                Assert.IsType<DefaultEventProcessor>(client._eventProcessor);
-            }
-        }
-
-        [Fact]
-        public void StreamingClientHasStreamProcessor()
-        {
-            var config = Configuration.Builder("SDK_KEY")
-                .IsStreamingEnabled(true)
-                .BaseUri(new Uri("http://fake"))
-                .StartWaitTime(TimeSpan.Zero)
-                .Build();
-            using (var client = new LdClient(config))
-            {
-                Assert.IsType<StreamProcessor>(client._dataSource);
-            }
-        }
-
-        [Fact]
-        public void PollingClientHasPollingProcessor()
-        {
-            var config = Configuration.Builder("SDK_KEY")
-                .IsStreamingEnabled(false)
-                .BaseUri(new Uri("http://fake"))
-                .StartWaitTime(TimeSpan.Zero)
-                .Build();
-            using (var client = new LdClient(config))
-            {
-                Assert.IsType<PollingProcessor>(client._dataSource);
-            }
-        }
-
-        [Fact]
-        public void DiagnosticStorePassedToFactoriesWhenSupported()
-        {
-            var epfwd = new Mock<IEventProcessorFactoryWithDiagnostics>();
-            var dsfwd = new Mock<IDataSourceFactoryWithDiagnostics>();
-            var config = Configuration.Builder("SDK_KEY")
-                .IsStreamingEnabled(false)
-                .BaseUri(new Uri("http://fake"))
-                .StartWaitTime(TimeSpan.Zero)
-                .EventProcessorFactory(epfwd.Object)
-                .DataSource(dsfwd.Object)
-                .Build();
-
-            IDiagnosticStore eventProcessorDiagnosticStore = null;
-            IDiagnosticStore updateProcessorDiagnosticStore = null;
-
-            epfwd.Setup(epf => epf.CreateEventProcessor(config, It.IsAny<IDiagnosticStore>()))
-                .Callback<Configuration, IDiagnosticStore>((c, ds) => eventProcessorDiagnosticStore = ds)
-                .Returns(Components.NullEventProcessor.CreateEventProcessor(config));
-            dsfwd.Setup(dsf => dsf.CreateDataSource(config, It.IsAny<IDataStore>(), It.IsAny<IDiagnosticStore>()))
-                .Callback<Configuration, IDataStore, IDiagnosticStore>((c, fs, ds) => updateProcessorDiagnosticStore = ds)
-                .Returns(dataSource);
-
-            using (var client = new LdClient(config))
-            {
-                epfwd.Verify(epf => epf.CreateEventProcessor(config, It.IsNotNull<IDiagnosticStore>()), Times.Once());
-                epfwd.VerifyNoOtherCalls();
-                dsfwd.Verify(dsf => dsf.CreateDataSource(config, It.IsNotNull<IDataStore>(), It.IsNotNull<IDiagnosticStore>()), Times.Once());
-                dsfwd.VerifyNoOtherCalls();
-                Assert.True(eventProcessorDiagnosticStore == updateProcessorDiagnosticStore);
-            }
-        }
-
-        [Fact]
-        public void DiagnosticStoreNotPassedToFactoriesWhenOptedOut()
-        {
-            var epfwd = new Mock<IEventProcessorFactoryWithDiagnostics>();
-            var dsfwd = new Mock<IDataSourceFactoryWithDiagnostics>();
-            var config = Configuration.Builder("SDK_KEY")
-                .IsStreamingEnabled(false)
-                .BaseUri(new Uri("http://fake"))
-                .StartWaitTime(TimeSpan.Zero)
-                .EventProcessorFactory(epfwd.Object)
-                .DataSource(dsfwd.Object)
-                .DiagnosticOptOut(true)
-                .Build();
-
-            epfwd.Setup(epf => epf.CreateEventProcessor(config, It.IsAny<IDiagnosticStore>()))
-                .Returns(Components.NullEventProcessor.CreateEventProcessor(config));
-            dsfwd.Setup(upf => upf.CreateDataSource(config, It.IsAny<IDataStore>(), It.IsAny<IDiagnosticStore>()))
-                .Returns(dataSource);
-
-            using (var client = new LdClient(config))
-            {
-                epfwd.Verify(epf => epf.CreateEventProcessor(config, null), Times.Once());
-                epfwd.VerifyNoOtherCalls();
-                dsfwd.Verify(dsf => dsf.CreateDataSource(config, It.IsNotNull<IDataStore>(), null), Times.Once());
-                dsfwd.VerifyNoOtherCalls();
-            }
-        }
-
-        [Fact]
-        public void NoWaitForDataSourceIfWaitMillisIsZero()
-        {
-            mockDataSource.Setup(up => up.Initialized()).Returns(true);
-            var config = Configuration.Builder("SDK_KEY").StartWaitTime(TimeSpan.Zero)
-                .DataSource(TestUtils.SpecificDataSource(dataSource))
-                .EventProcessorFactory(Components.NullEventProcessor)
-                .Build();
-
-            using (var client = new LdClient(config))
-            {
-                Assert.True(client.Initialized());
-            }
-        }
-        
-        [Fact]
-        public void DataSourceCanTimeOut()
-        {
-            var config = Configuration.Builder("SDK_KEY").StartWaitTime(TimeSpan.FromMilliseconds(10))
-                .DataSource(TestUtils.SpecificDataSource(dataSource))
-                .EventProcessorFactory(Components.NullEventProcessor)
-                .Build();
-
-            using (var client = new LdClient(config))
-            {
-                Assert.False(client.Initialized());
-            }
-        }
-
-        [Fact]
-        public void ExceptionFromDataSourceTaskDoesNotCauseExceptionInInit()
-        {
-            TaskCompletionSource<bool> errorTaskSource = new TaskCompletionSource<bool>();
-            mockDataSource.Setup(up => up.Start()).Returns(errorTaskSource.Task);
-            errorTaskSource.SetException(new Exception("bad"));
-            var config = Configuration.Builder("SDK_KEY")
-                .DataSource(TestUtils.SpecificDataSource(dataSource))
-                .EventProcessorFactory(Components.NullEventProcessor)
-                .Build();
-
-            using (var client = new LdClient(config))
-            {
-                Assert.False(client.Initialized());
-            }
-        }
-
-        [Fact]
-        public void EvaluationReturnsDefaultValueIfNeitherClientNorDataStoreIsInited()
-        {
-            var dataStore = new InMemoryDataStore();
-            var flag = new FeatureFlagBuilder("key").OffWithValue(LdValue.Of(1)).Build();
-            TestUtils.UpsertFlag(dataStore, flag);
-            // note, the store is still not inited
-
-            var config = Configuration.Builder("SDK_KEY").StartWaitTime(TimeSpan.Zero)
-                .DataStore(TestUtils.SpecificDataStore(dataStore))
-                .DataSource(TestUtils.SpecificDataSource(dataSource))
-                .EventProcessorFactory(Components.NullEventProcessor)
-                .Build();
-
-            using (var client = new LdClient(config))
-            {
-                Assert.Equal(0, client.IntVariation("key", User.WithKey("user"), 0));
-            }
-        }
-
-        [Fact]
-        public void EvaluationUsesDataStoreIfClientIsNotInitedButStoreIsInited()
-        {
-            var dataStore = new InMemoryDataStore();
-            dataStore.Init(FullDataSet<ItemDescriptor>.Empty());
-            var flag = new FeatureFlagBuilder("key").OffWithValue(LdValue.Of(1)).Build();
-            TestUtils.UpsertFlag(dataStore, flag);
-
-            var config = Configuration.Builder("SDK_KEY").StartWaitTime(TimeSpan.Zero)
-                .DataStore(TestUtils.SpecificDataStore(dataStore))
-                .DataSource(TestUtils.SpecificDataSource(dataSource))
-                .EventProcessorFactory(Components.NullEventProcessor)
-                .Build();
-
-            using (var client = new LdClient(config))
-            {
-                Assert.Equal(1, client.IntVariation("key", User.WithKey("user"), 0));
-            }
-        }
-        
-        [Fact]
-        public void DataSetIsPassedToDataStoreInCorrectOrder()
-        {
-            var mockStore = new Mock<IDataStore>();
-            var store = mockStore.Object;
-            FullDataSet<ItemDescriptor> receivedData;
-
-            mockStore.Setup(s => s.Init(It.IsAny<FullDataSet<ItemDescriptor>>()))
-                .Callback((FullDataSet<ItemDescriptor> data) => {
-                    receivedData = data;
-                });
-
-            mockDataSource.Setup(up => up.Start()).Returns(initTask);
-
-            var config = Configuration.Builder("SDK_KEY")
-                .DataStore(TestUtils.SpecificDataStore(store))
-                .DataSource(TestUtils.DataSourceWithData(new FullDataSet<ItemDescriptor>(DependencyOrderingTestData)))
-                .EventProcessorFactory(Components.NullEventProcessor)
-                .Build();
-
-            using (var client = new LdClient(config))
-            {
-                Assert.NotNull(receivedData);
-                var entries = receivedData.Data.ToList();
-                Assert.Equal(DependencyOrderingTestData.Count, entries.Count);
-
-                // Segments should always come first
-                Assert.Equal(DataKinds.Segments, entries[0].Key);
-                Assert.Equal(DependencyOrderingTestData[DataKinds.Segments].Count(),
-                    entries[0].Value.Count());
-
-                // Features should be ordered so that a flag always appears after its prerequisites, if any
-                Assert.Equal(DataKinds.Features, entries[1].Key);
-                Assert.Equal(DependencyOrderingTestData[DataKinds.Features].Count(),
-                    entries[1].Value.Count());
-                var flags = entries[1].Value;
-                var orderedItems = new List<FeatureFlag>(flags.Select(kv => kv.Value.Item as FeatureFlag));
-                for (var itemIndex = 0; itemIndex < orderedItems.Count; itemIndex++)
-                {
-                    var item = orderedItems[itemIndex];
-                    foreach (var prereq in item.Prerequisites)
-                    {
-                        var depFlag = flags.First(kv => kv.Key == prereq.Key).Value.Item as FeatureFlag;
-                        var depIndex = orderedItems.IndexOf(depFlag);
-                        if (depIndex > itemIndex)
-                        {
-                            var allKeys = from i in orderedItems select i.Key;
-                            Assert.True(false, String.Format("{0} depends on {1}, but {0} was listed first; keys in order are [{2}]",
-                                item.Key, prereq.Key, String.Join(", ", allKeys)));
-                        }
-                    }
-                }
-            }
-        }
-
-        private static readonly Dictionary<DataKind, IEnumerable<KeyValuePair<string, ItemDescriptor>>> DependencyOrderingTestData =
-            new Dictionary<DataKind, IEnumerable<KeyValuePair<string, ItemDescriptor>>>()
-        {
-            {
-                DataKinds.Features,
-                new Dictionary<string, ItemDescriptor>()
-                {
-                    { "a", new ItemDescriptor(1, new FeatureFlagBuilder("a")
-                        .Prerequisites(new List<Prerequisite>() {
-                            new Prerequisite("b", 0),
-                            new Prerequisite("c", 0),
-                            })
-                        .Build()) },
-                    { "b", new ItemDescriptor(1, new FeatureFlagBuilder("b")
-                        .Prerequisites(new List<Prerequisite>() {
-                            new Prerequisite("c", 0),
-                            new Prerequisite("e", 0),
-                            })
-                        .Build()) },
-                    { "c", new ItemDescriptor(1, new FeatureFlagBuilder("c").Build()) },
-                    { "d", new ItemDescriptor(1, new FeatureFlagBuilder("d").Build()) },
-                    { "e", new ItemDescriptor(1, new FeatureFlagBuilder("e").Build()) },
-                    { "f", new ItemDescriptor(1, new FeatureFlagBuilder("f").Build()) }
-                }
-            },
-            {
-                DataKinds.Segments,
-                new Dictionary<string, ItemDescriptor>()
-                {
-                    { "o", new ItemDescriptor(1, new Segment("o", 1, null, null, null, null, false)) }
-                }
-            }
-        };
-    }
+﻿using System;
+using System.Collections.Generic;
+using System.Linq;
+using System.Threading.Tasks;
+using LaunchDarkly.Sdk.Internal.Events;
+using LaunchDarkly.Sdk.Server.Interfaces;
+using LaunchDarkly.Sdk.Server.Internal.DataSources;
+using LaunchDarkly.Sdk.Server.Internal.DataStores;
+using LaunchDarkly.Sdk.Server.Internal.Events;
+using LaunchDarkly.Sdk.Server.Internal.Model;
+using Moq;
+using Xunit;
+
+using static LaunchDarkly.Sdk.Server.Interfaces.DataStoreTypes;
+
+namespace LaunchDarkly.Sdk.Server
+{
+    // See also LDClientEvaluationTest, etc. This file contains mostly tests for the startup logic.
+    public class LdClientTest
+    {
+        private readonly Mock<IDataSource> mockDataSource;
+        private readonly IDataSource dataSource;
+        private readonly Task<bool> initTask;
+
+        public LdClientTest()
+        {
+            mockDataSource = new Mock<IDataSource>();
+            dataSource = mockDataSource.Object;
+            initTask = Task.FromResult(true);
+            mockDataSource.Setup(up => up.Start()).Returns(initTask);
+        }
+        
+        [Fact]
+        public void ClientHasDefaultEventProcessorByDefault()
+        {
+            var config = Configuration.Builder("SDK_KEY")
+                .IsStreamingEnabled(false)
+                .BaseUri(new Uri("http://fake"))
+                .StartWaitTime(TimeSpan.Zero)
+                .Build();
+            using (var client = new LdClient(config))
+            {
+                Assert.IsType<DefaultEventProcessor>(client._eventProcessor);
+            }
+        }
+
+        [Fact]
+        public void StreamingClientHasStreamProcessor()
+        {
+            var config = Configuration.Builder("SDK_KEY")
+                .IsStreamingEnabled(true)
+                .BaseUri(new Uri("http://fake"))
+                .StartWaitTime(TimeSpan.Zero)
+                .Build();
+            using (var client = new LdClient(config))
+            {
+                Assert.IsType<StreamProcessor>(client._dataSource);
+            }
+        }
+
+        [Fact]
+        public void PollingClientHasPollingProcessor()
+        {
+            var config = Configuration.Builder("SDK_KEY")
+                .IsStreamingEnabled(false)
+                .BaseUri(new Uri("http://fake"))
+                .StartWaitTime(TimeSpan.Zero)
+                .Build();
+            using (var client = new LdClient(config))
+            {
+                Assert.IsType<PollingProcessor>(client._dataSource);
+            }
+        }
+
+        [Fact]
+        public void DiagnosticStorePassedToFactoriesWhenSupported()
+        {
+            var epfwd = new Mock<IEventProcessorFactoryWithDiagnostics>();
+            var dsfwd = new Mock<IDataSourceFactoryWithDiagnostics>();
+            var config = Configuration.Builder("SDK_KEY")
+                .IsStreamingEnabled(false)
+                .BaseUri(new Uri("http://fake"))
+                .StartWaitTime(TimeSpan.Zero)
+                .EventProcessorFactory(epfwd.Object)
+                .DataSource(dsfwd.Object)
+                .Build();
+
+            IDiagnosticStore eventProcessorDiagnosticStore = null;
+            IDiagnosticStore updateProcessorDiagnosticStore = null;
+
+            epfwd.Setup(epf => epf.CreateEventProcessor(config, It.IsAny<IDiagnosticStore>()))
+                .Callback<Configuration, IDiagnosticStore>((c, ds) => eventProcessorDiagnosticStore = ds)
+                .Returns(Components.NullEventProcessor.CreateEventProcessor(config));
+            dsfwd.Setup(dsf => dsf.CreateDataSource(config, It.IsAny<IDataStore>(), It.IsAny<IDiagnosticStore>()))
+                .Callback<Configuration, IDataStore, IDiagnosticStore>((c, fs, ds) => updateProcessorDiagnosticStore = ds)
+                .Returns(dataSource);
+
+            using (var client = new LdClient(config))
+            {
+                epfwd.Verify(epf => epf.CreateEventProcessor(config, It.IsNotNull<IDiagnosticStore>()), Times.Once());
+                epfwd.VerifyNoOtherCalls();
+                dsfwd.Verify(dsf => dsf.CreateDataSource(config, It.IsNotNull<IDataStore>(), It.IsNotNull<IDiagnosticStore>()), Times.Once());
+                dsfwd.VerifyNoOtherCalls();
+                Assert.True(eventProcessorDiagnosticStore == updateProcessorDiagnosticStore);
+            }
+        }
+
+        [Fact]
+        public void DiagnosticStoreNotPassedToFactoriesWhenOptedOut()
+        {
+            var epfwd = new Mock<IEventProcessorFactoryWithDiagnostics>();
+            var dsfwd = new Mock<IDataSourceFactoryWithDiagnostics>();
+            var config = Configuration.Builder("SDK_KEY")
+                .IsStreamingEnabled(false)
+                .BaseUri(new Uri("http://fake"))
+                .StartWaitTime(TimeSpan.Zero)
+                .EventProcessorFactory(epfwd.Object)
+                .DataSource(dsfwd.Object)
+                .DiagnosticOptOut(true)
+                .Build();
+
+            epfwd.Setup(epf => epf.CreateEventProcessor(config, It.IsAny<IDiagnosticStore>()))
+                .Returns(Components.NullEventProcessor.CreateEventProcessor(config));
+            dsfwd.Setup(upf => upf.CreateDataSource(config, It.IsAny<IDataStore>(), It.IsAny<IDiagnosticStore>()))
+                .Returns(dataSource);
+
+            using (var client = new LdClient(config))
+            {
+                epfwd.Verify(epf => epf.CreateEventProcessor(config, null), Times.Once());
+                epfwd.VerifyNoOtherCalls();
+                dsfwd.Verify(dsf => dsf.CreateDataSource(config, It.IsNotNull<IDataStore>(), null), Times.Once());
+                dsfwd.VerifyNoOtherCalls();
+            }
+        }
+
+        [Fact]
+        public void NoWaitForDataSourceIfWaitMillisIsZero()
+        {
+            mockDataSource.Setup(up => up.Initialized()).Returns(true);
+            var config = Configuration.Builder("SDK_KEY").StartWaitTime(TimeSpan.Zero)
+                .DataSource(TestUtils.SpecificDataSource(dataSource))
+                .EventProcessorFactory(Components.NullEventProcessor)
+                .Build();
+
+            using (var client = new LdClient(config))
+            {
+                Assert.True(client.Initialized());
+            }
+        }
+        
+        [Fact]
+        public void DataSourceCanTimeOut()
+        {
+            var config = Configuration.Builder("SDK_KEY").StartWaitTime(TimeSpan.FromMilliseconds(10))
+                .DataSource(TestUtils.SpecificDataSource(dataSource))
+                .EventProcessorFactory(Components.NullEventProcessor)
+                .Build();
+
+            using (var client = new LdClient(config))
+            {
+                Assert.False(client.Initialized());
+            }
+        }
+
+        [Fact]
+        public void ExceptionFromDataSourceTaskDoesNotCauseExceptionInInit()
+        {
+            TaskCompletionSource<bool> errorTaskSource = new TaskCompletionSource<bool>();
+            mockDataSource.Setup(up => up.Start()).Returns(errorTaskSource.Task);
+            errorTaskSource.SetException(new Exception("bad"));
+            var config = Configuration.Builder("SDK_KEY")
+                .DataSource(TestUtils.SpecificDataSource(dataSource))
+                .EventProcessorFactory(Components.NullEventProcessor)
+                .Build();
+
+            using (var client = new LdClient(config))
+            {
+                Assert.False(client.Initialized());
+            }
+        }
+
+        [Fact]
+        public void EvaluationReturnsDefaultValueIfNeitherClientNorDataStoreIsInited()
+        {
+            var dataStore = new InMemoryDataStore();
+            var flag = new FeatureFlagBuilder("key").OffWithValue(LdValue.Of(1)).Build();
+            TestUtils.UpsertFlag(dataStore, flag);
+            // note, the store is still not inited
+
+            var config = Configuration.Builder("SDK_KEY").StartWaitTime(TimeSpan.Zero)
+                .DataStore(TestUtils.SpecificDataStore(dataStore))
+                .DataSource(TestUtils.SpecificDataSource(dataSource))
+                .EventProcessorFactory(Components.NullEventProcessor)
+                .Build();
+
+            using (var client = new LdClient(config))
+            {
+                Assert.Equal(0, client.IntVariation("key", User.WithKey("user"), 0));
+            }
+        }
+
+        [Fact]
+        public void EvaluationUsesDataStoreIfClientIsNotInitedButStoreIsInited()
+        {
+            var dataStore = new InMemoryDataStore();
+            dataStore.Init(FullDataSet<ItemDescriptor>.Empty());
+            var flag = new FeatureFlagBuilder("key").OffWithValue(LdValue.Of(1)).Build();
+            TestUtils.UpsertFlag(dataStore, flag);
+
+            var config = Configuration.Builder("SDK_KEY").StartWaitTime(TimeSpan.Zero)
+                .DataStore(TestUtils.SpecificDataStore(dataStore))
+                .DataSource(TestUtils.SpecificDataSource(dataSource))
+                .EventProcessorFactory(Components.NullEventProcessor)
+                .Build();
+
+            using (var client = new LdClient(config))
+            {
+                Assert.Equal(1, client.IntVariation("key", User.WithKey("user"), 0));
+            }
+        }
+        
+        [Fact]
+        public void DataSetIsPassedToDataStoreInCorrectOrder()
+        {
+            var mockStore = new Mock<IDataStore>();
+            var store = mockStore.Object;
+            FullDataSet<ItemDescriptor> receivedData;
+
+            mockStore.Setup(s => s.Init(It.IsAny<FullDataSet<ItemDescriptor>>()))
+                .Callback((FullDataSet<ItemDescriptor> data) => {
+                    receivedData = data;
+                });
+
+            mockDataSource.Setup(up => up.Start()).Returns(initTask);
+
+            var config = Configuration.Builder("SDK_KEY")
+                .DataStore(TestUtils.SpecificDataStore(store))
+                .DataSource(TestUtils.DataSourceWithData(new FullDataSet<ItemDescriptor>(DependencyOrderingTestData)))
+                .EventProcessorFactory(Components.NullEventProcessor)
+                .Build();
+
+            using (var client = new LdClient(config))
+            {
+                Assert.NotNull(receivedData);
+                var entries = receivedData.Data.ToList();
+                Assert.Equal(DependencyOrderingTestData.Count, entries.Count);
+
+                // Segments should always come first
+                Assert.Equal(DataKinds.Segments, entries[0].Key);
+                Assert.Equal(DependencyOrderingTestData[DataKinds.Segments].Count(),
+                    entries[0].Value.Count());
+
+                // Features should be ordered so that a flag always appears after its prerequisites, if any
+                Assert.Equal(DataKinds.Features, entries[1].Key);
+                Assert.Equal(DependencyOrderingTestData[DataKinds.Features].Count(),
+                    entries[1].Value.Count());
+                var flags = entries[1].Value;
+                var orderedItems = new List<FeatureFlag>(flags.Select(kv => kv.Value.Item as FeatureFlag));
+                for (var itemIndex = 0; itemIndex < orderedItems.Count; itemIndex++)
+                {
+                    var item = orderedItems[itemIndex];
+                    foreach (var prereq in item.Prerequisites)
+                    {
+                        var depFlag = flags.First(kv => kv.Key == prereq.Key).Value.Item as FeatureFlag;
+                        var depIndex = orderedItems.IndexOf(depFlag);
+                        if (depIndex > itemIndex)
+                        {
+                            var allKeys = from i in orderedItems select i.Key;
+                            Assert.True(false, String.Format("{0} depends on {1}, but {0} was listed first; keys in order are [{2}]",
+                                item.Key, prereq.Key, String.Join(", ", allKeys)));
+                        }
+                    }
+                }
+            }
+        }
+
+        private static readonly Dictionary<DataKind, IEnumerable<KeyValuePair<string, ItemDescriptor>>> DependencyOrderingTestData =
+            new Dictionary<DataKind, IEnumerable<KeyValuePair<string, ItemDescriptor>>>()
+        {
+            {
+                DataKinds.Features,
+                new Dictionary<string, ItemDescriptor>()
+                {
+                    { "a", new ItemDescriptor(1, new FeatureFlagBuilder("a")
+                        .Prerequisites(new List<Prerequisite>() {
+                            new Prerequisite("b", 0),
+                            new Prerequisite("c", 0),
+                            })
+                        .Build()) },
+                    { "b", new ItemDescriptor(1, new FeatureFlagBuilder("b")
+                        .Prerequisites(new List<Prerequisite>() {
+                            new Prerequisite("c", 0),
+                            new Prerequisite("e", 0),
+                            })
+                        .Build()) },
+                    { "c", new ItemDescriptor(1, new FeatureFlagBuilder("c").Build()) },
+                    { "d", new ItemDescriptor(1, new FeatureFlagBuilder("d").Build()) },
+                    { "e", new ItemDescriptor(1, new FeatureFlagBuilder("e").Build()) },
+                    { "f", new ItemDescriptor(1, new FeatureFlagBuilder("f").Build()) }
+                }
+            },
+            {
+                DataKinds.Segments,
+                new Dictionary<string, ItemDescriptor>()
+                {
+                    { "o", new ItemDescriptor(1, new Segment("o", 1, null, null, null, null, false)) }
+                }
+            }
+        };
+    }
 }