<<<<<<< HEAD
﻿<Project Sdk="Microsoft.NET.Sdk">
  <PropertyGroup>
    <Version>6.0.0</Version>
    <!-- The BUILDFRAMEWORKS variable allows us to override the target frameworks with a
         single framework that we are testing; this allows us to test with older SDK
         versions that would error out if they saw any newer target frameworks listed
         here, even if we weren't running those. -->
    <BuildFrameworks Condition="'$(BUILDFRAMEWORKS)' == ''">netstandard2.0;netcoreapp2.1;net452;net471;net50</BuildFrameworks>
    <TargetFrameworks>$(BUILDFRAMEWORKS)</TargetFrameworks>
    <!-- Note: whenever we add or remove supported target frameworks, we must update ServerDiagnosticStore.GetDotNetTargetFramework() -->
    <DebugType>portable</DebugType>
    <AssemblyName>LaunchDarkly.ServerSdk</AssemblyName>
    <OutputType>Library</OutputType>
    <PackageId>LaunchDarkly.ServerSdk</PackageId>
    <LangVersion>7.3</LangVersion>
    <Description>LaunchDarkly Server-Side .NET SDK</Description>
    <Authors>LaunchDarkly</Authors>
    <Owners>LaunchDarkly</Owners>
    <Company>LaunchDarkly</Company>
    <Authors>LaunchDarkly</Authors>
    <Owners>LaunchDarkly</Owners>
    <Copyright>Copyright 2020 LaunchDarkly</Copyright>
    <PackageLicenseExpression>Apache-2.0</PackageLicenseExpression>
    <PackageProjectUrl>https://github.com/launchdarkly/dotnet-server-sdk</PackageProjectUrl>
    <RepositoryUrl>https://github.com/launchdarkly/dotnet-server-sdk</RepositoryUrl>
    <RepositoryBranch>master</RepositoryBranch>
    <IncludeSymbols>true</IncludeSymbols>
    <SymbolPackageFormat>snupkg</SymbolPackageFormat>

    <!-- CopyLocalLockFileAssemblies causes dependency DLLs to be copied into the
         build products, which is necessary for our documentation generation logic;
         this doesn't affect what goes into the NuGet package. -->
    <CopyLocalLockFileAssemblies>true</CopyLocalLockFileAssemblies>
  </PropertyGroup>

  <ItemGroup>
    <PackageReference Include="LaunchDarkly.Cache" Version="1.0.2" />
    <PackageReference Include="LaunchDarkly.CommonSdk" Version="5.1.0" />
    <PackageReference Include="LaunchDarkly.EventSource" Version="4.1.2" />
    <PackageReference Include="LaunchDarkly.InternalSdk" Version="1.1.2" />
    <PackageReference Include="LaunchDarkly.JsonStream" Version="1.0.2" />
    <PackageReference Include="LaunchDarkly.Logging" Version="1.0.1" />
    <PackageReference Include="System.Collections.Immutable" Version="1.7.1" />
  </ItemGroup>

  <PropertyGroup Condition="'$(Configuration)'=='Release'">
    <AssemblyOriginatorKeyFile>../../LaunchDarkly.snk</AssemblyOriginatorKeyFile>
    <SignAssembly>true</SignAssembly>
  </PropertyGroup>

  <PropertyGroup>
    <DocumentationFile>bin\$(Configuration)\$(TargetFramework)\LaunchDarkly.ServerSdk.xml</DocumentationFile>
  </PropertyGroup>
</Project>
=======
﻿<Project Sdk="Microsoft.NET.Sdk">
  <PropertyGroup>
    <Version>6.0.0-rc.2</Version>
    <!-- The BUILDFRAMEWORKS variable allows us to override the target frameworks with a
         single framework that we are testing; this allows us to test with older SDK
         versions that would error out if they saw any newer target frameworks listed
         here, even if we weren't running those. -->
    <BuildFrameworks Condition="'$(BUILDFRAMEWORKS)' == ''">netstandard2.0;netcoreapp2.1;net452;net471;net50</BuildFrameworks>
    <TargetFrameworks>$(BUILDFRAMEWORKS)</TargetFrameworks>
    <!-- Note: whenever we add or remove supported target frameworks, we must update ServerDiagnosticStore.GetDotNetTargetFramework() -->
    <DebugType>portable</DebugType>
    <AssemblyName>LaunchDarkly.ServerSdk</AssemblyName>
    <OutputType>Library</OutputType>
    <PackageId>LaunchDarkly.ServerSdk</PackageId>
    <LangVersion>7.3</LangVersion>
    <Description>LaunchDarkly Server-Side .NET SDK</Description>
    <Authors>LaunchDarkly</Authors>
    <Owners>LaunchDarkly</Owners>
    <Company>LaunchDarkly</Company>
    <Authors>LaunchDarkly</Authors>
    <Owners>LaunchDarkly</Owners>
    <Copyright>Copyright 2020 LaunchDarkly</Copyright>
    <PackageLicenseExpression>Apache-2.0</PackageLicenseExpression>
    <PackageProjectUrl>https://github.com/launchdarkly/dotnet-server-sdk</PackageProjectUrl>
    <RepositoryUrl>https://github.com/launchdarkly/dotnet-server-sdk</RepositoryUrl>
    <RepositoryBranch>master</RepositoryBranch>
    <IncludeSymbols>true</IncludeSymbols>
    <SymbolPackageFormat>snupkg</SymbolPackageFormat>

    <!-- CopyLocalLockFileAssemblies causes dependency DLLs to be copied into the
         build products, which is necessary for our documentation generation logic;
         this doesn't affect what goes into the NuGet package. -->
    <CopyLocalLockFileAssemblies>true</CopyLocalLockFileAssemblies>
  </PropertyGroup>

  <ItemGroup>
    <PackageReference Include="LaunchDarkly.Cache" Version="1.0.2" />
    <PackageReference Include="LaunchDarkly.CommonSdk" Version="5.1.0-alpha.expalloc.1" />
    <PackageReference Include="LaunchDarkly.EventSource" Version="4.1.2" />
    <PackageReference Include="LaunchDarkly.InternalSdk" Version="1.1.1" />
    <PackageReference Include="LaunchDarkly.JsonStream" Version="1.0.0" />
    <PackageReference Include="LaunchDarkly.Logging" Version="1.0.1" />
    <PackageReference Include="System.Collections.Immutable" Version="1.7.1" />
  </ItemGroup>

  <PropertyGroup Condition="'$(Configuration)'=='Release'">
    <AssemblyOriginatorKeyFile>../../LaunchDarkly.snk</AssemblyOriginatorKeyFile>
    <SignAssembly>true</SignAssembly>
  </PropertyGroup>

  <PropertyGroup>
    <DocumentationFile>bin\$(Configuration)\$(TargetFramework)\LaunchDarkly.ServerSdk.xml</DocumentationFile>
  </PropertyGroup>
</Project>
>>>>>>> 6c1f04bd
<|MERGE_RESOLUTION|>--- conflicted
+++ resolved
@@ -1,7 +1,6 @@
-<<<<<<< HEAD
 ﻿<Project Sdk="Microsoft.NET.Sdk">
   <PropertyGroup>
-    <Version>6.0.0</Version>
+    <Version>6.1.0-alpha.3</Version>
     <!-- The BUILDFRAMEWORKS variable allows us to override the target frameworks with a
          single framework that we are testing; this allows us to test with older SDK
          versions that would error out if they saw any newer target frameworks listed
@@ -52,60 +51,4 @@
   <PropertyGroup>
     <DocumentationFile>bin\$(Configuration)\$(TargetFramework)\LaunchDarkly.ServerSdk.xml</DocumentationFile>
   </PropertyGroup>
-</Project>
-=======
-﻿<Project Sdk="Microsoft.NET.Sdk">
-  <PropertyGroup>
-    <Version>6.0.0-rc.2</Version>
-    <!-- The BUILDFRAMEWORKS variable allows us to override the target frameworks with a
-         single framework that we are testing; this allows us to test with older SDK
-         versions that would error out if they saw any newer target frameworks listed
-         here, even if we weren't running those. -->
-    <BuildFrameworks Condition="'$(BUILDFRAMEWORKS)' == ''">netstandard2.0;netcoreapp2.1;net452;net471;net50</BuildFrameworks>
-    <TargetFrameworks>$(BUILDFRAMEWORKS)</TargetFrameworks>
-    <!-- Note: whenever we add or remove supported target frameworks, we must update ServerDiagnosticStore.GetDotNetTargetFramework() -->
-    <DebugType>portable</DebugType>
-    <AssemblyName>LaunchDarkly.ServerSdk</AssemblyName>
-    <OutputType>Library</OutputType>
-    <PackageId>LaunchDarkly.ServerSdk</PackageId>
-    <LangVersion>7.3</LangVersion>
-    <Description>LaunchDarkly Server-Side .NET SDK</Description>
-    <Authors>LaunchDarkly</Authors>
-    <Owners>LaunchDarkly</Owners>
-    <Company>LaunchDarkly</Company>
-    <Authors>LaunchDarkly</Authors>
-    <Owners>LaunchDarkly</Owners>
-    <Copyright>Copyright 2020 LaunchDarkly</Copyright>
-    <PackageLicenseExpression>Apache-2.0</PackageLicenseExpression>
-    <PackageProjectUrl>https://github.com/launchdarkly/dotnet-server-sdk</PackageProjectUrl>
-    <RepositoryUrl>https://github.com/launchdarkly/dotnet-server-sdk</RepositoryUrl>
-    <RepositoryBranch>master</RepositoryBranch>
-    <IncludeSymbols>true</IncludeSymbols>
-    <SymbolPackageFormat>snupkg</SymbolPackageFormat>
-
-    <!-- CopyLocalLockFileAssemblies causes dependency DLLs to be copied into the
-         build products, which is necessary for our documentation generation logic;
-         this doesn't affect what goes into the NuGet package. -->
-    <CopyLocalLockFileAssemblies>true</CopyLocalLockFileAssemblies>
-  </PropertyGroup>
-
-  <ItemGroup>
-    <PackageReference Include="LaunchDarkly.Cache" Version="1.0.2" />
-    <PackageReference Include="LaunchDarkly.CommonSdk" Version="5.1.0-alpha.expalloc.1" />
-    <PackageReference Include="LaunchDarkly.EventSource" Version="4.1.2" />
-    <PackageReference Include="LaunchDarkly.InternalSdk" Version="1.1.1" />
-    <PackageReference Include="LaunchDarkly.JsonStream" Version="1.0.0" />
-    <PackageReference Include="LaunchDarkly.Logging" Version="1.0.1" />
-    <PackageReference Include="System.Collections.Immutable" Version="1.7.1" />
-  </ItemGroup>
-
-  <PropertyGroup Condition="'$(Configuration)'=='Release'">
-    <AssemblyOriginatorKeyFile>../../LaunchDarkly.snk</AssemblyOriginatorKeyFile>
-    <SignAssembly>true</SignAssembly>
-  </PropertyGroup>
-
-  <PropertyGroup>
-    <DocumentationFile>bin\$(Configuration)\$(TargetFramework)\LaunchDarkly.ServerSdk.xml</DocumentationFile>
-  </PropertyGroup>
-</Project>
->>>>>>> 6c1f04bd
+</Project>