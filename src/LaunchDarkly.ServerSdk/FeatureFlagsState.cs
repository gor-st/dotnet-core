﻿using System;
using System.Collections.Generic;
using System.Collections.Immutable;
using System.Linq;
using LaunchDarkly.Sdk.Internal.Helpers;
using LaunchDarkly.Sdk.Server.Internal.Model;
using Newtonsoft.Json;

namespace LaunchDarkly.Sdk.Server
{
    /// <summary>
    /// A snapshot of the state of all feature flags with regard to a specific user. See
    /// calling <see cref="ILdClient.AllFlagsState(User, FlagsStateOption[])"/>.
    /// </summary>
    /// <remarks>
    /// Serializing this object to JSON using <c>JsonConvert.SerializeObject()</c> will produce the
    /// appropriate data structure for bootstrapping the LaunchDarkly JavaScript client.
    /// </remarks>
    [JsonConverter(typeof(FeatureFlagsStateConverter))]
    public class FeatureFlagsState
    {
        internal readonly bool _valid;
        internal readonly IDictionary<string, LdValue> _flagValues;
        internal readonly IDictionary<string, FlagMetadata> _flagMetadata;
        private volatile ImmutableDictionary<string, LdValue> _immutableValuesMap; // lazily created
        
        /// <summary>
        /// True if this object contains a valid snapshot of feature flag state, or false if the
        /// state could not be computed (for instance, because the client was offline or there was no user).
        /// </summary>
        public bool Valid => _valid;

        /// <summary>
        /// Returns a builder for constructing a new instance of this class. May be useful in testing.
        /// </summary>
        /// <param name="options">the same options that can be passed to <see cref="ILdClient.AllFlagsState(User, FlagsStateOption[])"/></param>
        /// <returns>a new <see cref="FeatureFlagsStateBuilder"/></returns>
        public static FeatureFlagsStateBuilder Builder(params FlagsStateOption[] options)
        {
            return new FeatureFlagsStateBuilder(options);
        }

        internal FeatureFlagsState(bool valid)
        {
            _valid = valid;
            _flagValues = new Dictionary<string, LdValue>();
            _flagMetadata = new Dictionary<string, FlagMetadata>();
        }

        internal FeatureFlagsState(bool valid, IDictionary<string, LdValue> values,
            IDictionary<string, FlagMetadata> metadata)
        {
            _valid = valid;
            _flagValues = values;
            _flagMetadata = metadata;
        }
<<<<<<< HEAD

        internal void AddFlag(FeatureFlag flag, LdValue value, int? variation, EvaluationReason? reason,
            bool detailsOnlyIfTracked)
        {
            _flagValues[flag.Key] = value;
            var meta = new FlagMetadata
            {
                Variation = variation,
                DebugEventsUntilDate = flag.DebugEventsUntilDate
            };
            if (!detailsOnlyIfTracked || flag.TrackEvents || flag.DebugEventsUntilDate != null)
            {
                meta.Version = flag.Version;
                meta.Reason = reason;
            }
            if (flag.TrackEvents)
            {
                meta.TrackEvents = true;
            }
            _flagMetadata[flag.Key] = meta;
        }
        
=======
        
        /// <summary>
        /// Returns the value of an individual feature flag at the time the state was recorded.
        /// </summary>
        /// <param name="key">the feature flag key</param>
        /// <returns>the flag's JSON value; null if the flag returned the default value, or if
        /// there was no such flag</returns>
        [Obsolete("Use GetFlagValueJson; JToken will be removed from the public API in the future")]
        public JToken GetFlagValue(string key)
        {
            return GetFlagValueJson(key).InnerValue;
        }

>>>>>>> 2f0da310
        /// <summary>
        /// Returns the value of an individual feature flag at the time the state was recorded.
        /// </summary>
        /// <param name="key">the feature flag key</param>
        /// <returns>the flag's JSON value; <see cref="LdValue.Null"/> if the flag returned
        /// the default value, or if there was no such flag</returns>
        public LdValue GetFlagValueJson(string key)
        {
            if (_flagValues.TryGetValue(key, out var value))
            {
                return value;
            }
            return LdValue.Null;
        }

        /// <summary>
        /// Returns the evaluation reason of an individual feature flag (as returned by
        /// <see cref="ILdClient.BoolVariation(string, User, bool)"/>, etc.) at the time the state
        /// was recorded.
        /// </summary>
        /// <param name="key">the feature flag key</param>
        /// <returns>the evaluation reason; null if reasons were not recorded, or if there was no
        /// such flag</returns>
        public EvaluationReason? GetFlagReason(string key)
        {
            if (_flagMetadata.TryGetValue(key, out var meta))
            {
                return meta.Reason;
            }
            return null;
        }
<<<<<<< HEAD
        
=======

        /// <summary>
        /// Returns a dictionary of flag keys to flag values.
        /// </summary>
        /// <remarks>
        /// <para>
        /// If a flag would have evaluated to the default value, its value will be <see langword="null"/>.
        /// </para>
        /// <para>
        /// Do not use this method if you are passing data to the front end to "bootstrap" the
        /// JavaScript client. Instead, serialize the <see cref="FeatureFlagsState"/> object to JSON
        /// using <c>JsonConvert.SerializeObject()</c>.
        /// </para>
        /// <para>
        /// Note that for historical reasons this returns a mutable dictionary; modifying the dictionary will
        /// modify the original state object, and the values might be mutable JSON arrays or objects. It is
        /// better to use <see cref="ToValuesJsonMap"/>, which returns an immutable dictionary of immutable
        /// <see cref="LdValue"/> values.
        /// </para>
        /// </remarks>
        /// <returns>a dictionary of flag keys to flag values</returns>
        [Obsolete("Use ToValuesJsonMap")]
        public IDictionary<string, JToken> ToValuesMap()
        {
            return _flagValues;
        }

>>>>>>> 2f0da310
        /// <summary>
        /// Returns a dictionary of flag keys to flag values.
        /// </summary>
        /// <remarks>
        /// <para>
        /// If a flag would have evaluated to the default value, its value will be
        /// <see cref="LdValue.Null"/>.
        /// </para>
        /// <para>
        /// Do not use this method if you are passing data to the front end to "bootstrap" the
        /// JavaScript client. Instead, serialize the <see cref="FeatureFlagsState"/> object to JSON
        /// using <c>JsonConvert.SerializeObject()</c>.
        /// </para>
        /// </remarks>
        /// <returns>a dictionary of flag keys to flag values</returns>
        public IReadOnlyDictionary<string, LdValue> ToValuesJsonMap()
        {
            // In the next major version, we will store the map this way in the first place so there will
            // be no conversion step.
            lock (this)
            {
                if (_immutableValuesMap is null)
                {
                    // There's a potential race condition here but the result is the same either way, so 
                    _immutableValuesMap = _flagValues.ToImmutableDictionary();
                }
                return _immutableValuesMap;
            }
        }

        /// <inheritdoc/>
        public override bool Equals(object other)
        {
            if (other is FeatureFlagsState o)
            {
                return _valid == o._valid &&
                    DictionariesEqual(_flagValues, o._flagValues) &&
                    DictionariesEqual(_flagMetadata, o._flagMetadata);
            }
            return false;
        }

        /// <inheritdoc/>

        public override int GetHashCode()
        {
            return Util.Hash().With(_flagValues).With(_flagMetadata).With(_valid).Value;
        }
        
        private static bool DictionariesEqual<T, U>(IDictionary<T, U> d0, IDictionary<T, U> d1)
        {
            return d0.Count == d1.Count && d0.All(kv =>
                d1.TryGetValue(kv.Key, out var v) && kv.Value.Equals(v));
        }
    }

    /// <summary>
    /// A builder for constructing <see cref="FeatureFlagsState"/> instances.
    /// </summary>
    /// <remarks>
    /// This may be useful in test code. Use <see cref="FeatureFlagsState.Builder"/> to create a new builder.
    /// </remarks>
    public class FeatureFlagsStateBuilder
    {
        private readonly bool _detailsOnlyIfTracked;
        private readonly bool _withReasons;
        private bool _valid = true;
        private readonly Dictionary<string, JToken> _flagValues = new Dictionary<string, JToken>();
        private readonly Dictionary<string, FlagMetadata> _flagMetadata = new Dictionary<string, FlagMetadata>();

        internal FeatureFlagsStateBuilder(FlagsStateOption[] options)
        {
            _detailsOnlyIfTracked = FlagsStateOption.HasOption(options, FlagsStateOption.DetailsOnlyForTrackedFlags);
            _withReasons = FlagsStateOption.HasOption(options, FlagsStateOption.WithReasons);
        }

        /// <summary>
        /// Creates a <see cref="FeatureFlagsState"/> with the properties that have been set on the builder.
        /// </summary>
        /// <returns>a state object</returns>
        public FeatureFlagsState Build()
        {
            return new FeatureFlagsState(_valid, _flagValues, _flagMetadata);
        }

        /// <summary>
        /// Allows the state object to be marked as not valid (i.e. an error occurred, so flags could not be evaluated).
        /// </summary>
        /// <param name="valid">true if valid, false if invalid (default is valid)</param>
        /// <returns>the same builder</returns>
        public FeatureFlagsStateBuilder Valid(bool valid)
        {
            _valid = valid;
            return this;
        }

        /// <summary>
        /// Adds the result of a flag evaluation.
        /// </summary>
        /// <param name="flagKey">the flag key</param>
        /// <param name="result">the evaluation result</param>
        /// <returns></returns>
        public FeatureFlagsStateBuilder AddFlag(string flagKey, EvaluationDetail<LdValue> result)
        {
            return AddFlag(flagKey,
                result?.Value.InnerValue,
                result?.VariationIndex,
                result?.Reason,
                0,
                false,
                null);
        }

        // This method is defined with internal scope because 1. we don't want application code to use JToken any more and 2. extra
        // metadata fields like trackEvents aren't relevant to the main external use case for the builder (testing server-side code)
        internal FeatureFlagsStateBuilder AddFlag(string flagKey, JToken value, int? variationIndex, EvaluationReason reason, int flagVersion, bool flagTrackEvents, long? flagDebugEventsUntilDate)
        {
            _flagValues[flagKey] = value;
            var meta = new FlagMetadata
            {
                Variation = variationIndex,
                DebugEventsUntilDate = flagDebugEventsUntilDate
            };
            if (!_detailsOnlyIfTracked || flagTrackEvents || flagDebugEventsUntilDate != null)
            {
                meta.Version = flagVersion;
                meta.Reason = _withReasons ? reason : null;
            }
            if (flagTrackEvents)
            {
                meta.TrackEvents = true;
            }
            _flagMetadata[flagKey] = meta;
            return this;
        }
    }

    internal class FlagMetadata
    {
        [JsonProperty(PropertyName = "variation", NullValueHandling = NullValueHandling.Ignore)]
        internal int? Variation { get; set; }
        [JsonProperty(PropertyName = "version", NullValueHandling = NullValueHandling.Ignore)]
        internal int? Version { get; set; }
        [JsonProperty(PropertyName = "trackEvents", NullValueHandling = NullValueHandling.Ignore)]
        internal bool? TrackEvents { get; set; }
        [JsonProperty(PropertyName = "debugEventsUntilDate", NullValueHandling = NullValueHandling.Ignore)]
        internal long? DebugEventsUntilDate { get; set; }
        [JsonProperty(PropertyName = "reason", NullValueHandling = NullValueHandling.Ignore)]
        internal EvaluationReason? Reason { get; set; }

        public override bool Equals(object other)
        {
            if (other is FlagMetadata o)
            {
                return Variation == o.Variation &&
                    Version == o.Version &&
                    TrackEvents == o.TrackEvents &&
                    DebugEventsUntilDate == o.DebugEventsUntilDate &&
                    Object.Equals(Reason, o.Reason);
            }
            return false;
        }

        public override int GetHashCode()
        {
            return Util.Hash().With(Variation).With(Version).With(TrackEvents).With(DebugEventsUntilDate).With(Reason).Value;
        }
    }

    internal class FeatureFlagsStateConverter : JsonConverter
    {
        public override void WriteJson(JsonWriter writer, object value, JsonSerializer serializer)
        {
            if (value is FeatureFlagsState state)
            {
                writer.WriteStartObject();
                foreach (var entry in state._flagValues)
                {
                    writer.WritePropertyName(entry.Key);
                    serializer.Serialize(writer, entry.Value);
                }
                writer.WritePropertyName("$flagsState");
                writer.WriteStartObject();
                foreach (var entry in state._flagMetadata)
                {
                    writer.WritePropertyName(entry.Key);
                    serializer.Serialize(writer, entry.Value);
                }
                writer.WriteEnd();
                writer.WritePropertyName("$valid");
                writer.WriteValue(state._valid);
                writer.WriteEnd();
            }
        }

        public override object ReadJson(JsonReader reader, Type objectType, object existingValue, JsonSerializer serializer)
        {
            var valid = true;
            var flagValues = new Dictionary<string, LdValue>();
            var flagMetadata = new Dictionary<string, FlagMetadata>();
            // This is somewhat inefficient, compared to interacting with the JsonReader directly, but
            // it's much easier to write this way. Deserialization isn't a typical use case for this
            // class anyway.
            LdValue o = serializer.Deserialize<LdValue>(reader);
            foreach (var kv in o.AsDictionary(LdValue.Convert.Json))
            {
                if (kv.Key == "$flagsState")
                {
                    foreach (var prop1 in kv.Value.AsDictionary(LdValue.Convert.Json))
                    {
                        flagMetadata[prop1.Key] = JsonConvert.DeserializeObject<FlagMetadata>(prop1.Value.ToJsonString());
                    }
                }
                else if (kv.Key == "$valid")
                {
                    valid = kv.Value.AsBool;
                }
                else
                {
                    flagValues[kv.Key] = kv.Value;
                }
            }
            return new FeatureFlagsState(valid, flagValues, flagMetadata);
        }

        public override bool CanConvert(Type objectType)
        {
            return objectType == typeof(FeatureFlagsState);
        }
    }
}
<|MERGE_RESOLUTION|>--- conflicted
+++ resolved
@@ -1,387 +1,321 @@
-﻿using System;
-using System.Collections.Generic;
-using System.Collections.Immutable;
-using System.Linq;
-using LaunchDarkly.Sdk.Internal.Helpers;
-using LaunchDarkly.Sdk.Server.Internal.Model;
-using Newtonsoft.Json;
-
-namespace LaunchDarkly.Sdk.Server
-{
-    /// <summary>
-    /// A snapshot of the state of all feature flags with regard to a specific user. See
-    /// calling <see cref="ILdClient.AllFlagsState(User, FlagsStateOption[])"/>.
-    /// </summary>
-    /// <remarks>
-    /// Serializing this object to JSON using <c>JsonConvert.SerializeObject()</c> will produce the
-    /// appropriate data structure for bootstrapping the LaunchDarkly JavaScript client.
-    /// </remarks>
-    [JsonConverter(typeof(FeatureFlagsStateConverter))]
-    public class FeatureFlagsState
-    {
-        internal readonly bool _valid;
-        internal readonly IDictionary<string, LdValue> _flagValues;
-        internal readonly IDictionary<string, FlagMetadata> _flagMetadata;
-        private volatile ImmutableDictionary<string, LdValue> _immutableValuesMap; // lazily created
-        
-        /// <summary>
-        /// True if this object contains a valid snapshot of feature flag state, or false if the
-        /// state could not be computed (for instance, because the client was offline or there was no user).
-        /// </summary>
-        public bool Valid => _valid;
-
-        /// <summary>
-        /// Returns a builder for constructing a new instance of this class. May be useful in testing.
-        /// </summary>
-        /// <param name="options">the same options that can be passed to <see cref="ILdClient.AllFlagsState(User, FlagsStateOption[])"/></param>
-        /// <returns>a new <see cref="FeatureFlagsStateBuilder"/></returns>
-        public static FeatureFlagsStateBuilder Builder(params FlagsStateOption[] options)
-        {
-            return new FeatureFlagsStateBuilder(options);
-        }
-
-        internal FeatureFlagsState(bool valid)
-        {
-            _valid = valid;
-            _flagValues = new Dictionary<string, LdValue>();
-            _flagMetadata = new Dictionary<string, FlagMetadata>();
-        }
-
-        internal FeatureFlagsState(bool valid, IDictionary<string, LdValue> values,
-            IDictionary<string, FlagMetadata> metadata)
-        {
-            _valid = valid;
-            _flagValues = values;
-            _flagMetadata = metadata;
-        }
-<<<<<<< HEAD
-
-        internal void AddFlag(FeatureFlag flag, LdValue value, int? variation, EvaluationReason? reason,
-            bool detailsOnlyIfTracked)
-        {
-            _flagValues[flag.Key] = value;
-            var meta = new FlagMetadata
-            {
-                Variation = variation,
-                DebugEventsUntilDate = flag.DebugEventsUntilDate
-            };
-            if (!detailsOnlyIfTracked || flag.TrackEvents || flag.DebugEventsUntilDate != null)
-            {
-                meta.Version = flag.Version;
-                meta.Reason = reason;
-            }
-            if (flag.TrackEvents)
-            {
-                meta.TrackEvents = true;
-            }
-            _flagMetadata[flag.Key] = meta;
-        }
-        
-=======
-        
-        /// <summary>
-        /// Returns the value of an individual feature flag at the time the state was recorded.
-        /// </summary>
-        /// <param name="key">the feature flag key</param>
-        /// <returns>the flag's JSON value; null if the flag returned the default value, or if
-        /// there was no such flag</returns>
-        [Obsolete("Use GetFlagValueJson; JToken will be removed from the public API in the future")]
-        public JToken GetFlagValue(string key)
-        {
-            return GetFlagValueJson(key).InnerValue;
-        }
-
->>>>>>> 2f0da310
-        /// <summary>
-        /// Returns the value of an individual feature flag at the time the state was recorded.
-        /// </summary>
-        /// <param name="key">the feature flag key</param>
-        /// <returns>the flag's JSON value; <see cref="LdValue.Null"/> if the flag returned
-        /// the default value, or if there was no such flag</returns>
-        public LdValue GetFlagValueJson(string key)
-        {
-            if (_flagValues.TryGetValue(key, out var value))
-            {
-                return value;
-            }
-            return LdValue.Null;
-        }
-
-        /// <summary>
-        /// Returns the evaluation reason of an individual feature flag (as returned by
-        /// <see cref="ILdClient.BoolVariation(string, User, bool)"/>, etc.) at the time the state
-        /// was recorded.
-        /// </summary>
-        /// <param name="key">the feature flag key</param>
-        /// <returns>the evaluation reason; null if reasons were not recorded, or if there was no
-        /// such flag</returns>
-        public EvaluationReason? GetFlagReason(string key)
-        {
-            if (_flagMetadata.TryGetValue(key, out var meta))
-            {
-                return meta.Reason;
-            }
-            return null;
-        }
-<<<<<<< HEAD
-        
-=======
-
-        /// <summary>
-        /// Returns a dictionary of flag keys to flag values.
-        /// </summary>
-        /// <remarks>
-        /// <para>
-        /// If a flag would have evaluated to the default value, its value will be <see langword="null"/>.
-        /// </para>
-        /// <para>
-        /// Do not use this method if you are passing data to the front end to "bootstrap" the
-        /// JavaScript client. Instead, serialize the <see cref="FeatureFlagsState"/> object to JSON
-        /// using <c>JsonConvert.SerializeObject()</c>.
-        /// </para>
-        /// <para>
-        /// Note that for historical reasons this returns a mutable dictionary; modifying the dictionary will
-        /// modify the original state object, and the values might be mutable JSON arrays or objects. It is
-        /// better to use <see cref="ToValuesJsonMap"/>, which returns an immutable dictionary of immutable
-        /// <see cref="LdValue"/> values.
-        /// </para>
-        /// </remarks>
-        /// <returns>a dictionary of flag keys to flag values</returns>
-        [Obsolete("Use ToValuesJsonMap")]
-        public IDictionary<string, JToken> ToValuesMap()
-        {
-            return _flagValues;
-        }
-
->>>>>>> 2f0da310
-        /// <summary>
-        /// Returns a dictionary of flag keys to flag values.
-        /// </summary>
-        /// <remarks>
-        /// <para>
-        /// If a flag would have evaluated to the default value, its value will be
-        /// <see cref="LdValue.Null"/>.
-        /// </para>
-        /// <para>
-        /// Do not use this method if you are passing data to the front end to "bootstrap" the
-        /// JavaScript client. Instead, serialize the <see cref="FeatureFlagsState"/> object to JSON
-        /// using <c>JsonConvert.SerializeObject()</c>.
-        /// </para>
-        /// </remarks>
-        /// <returns>a dictionary of flag keys to flag values</returns>
-        public IReadOnlyDictionary<string, LdValue> ToValuesJsonMap()
-        {
-            // In the next major version, we will store the map this way in the first place so there will
-            // be no conversion step.
-            lock (this)
-            {
-                if (_immutableValuesMap is null)
-                {
-                    // There's a potential race condition here but the result is the same either way, so 
-                    _immutableValuesMap = _flagValues.ToImmutableDictionary();
-                }
-                return _immutableValuesMap;
-            }
-        }
-
-        /// <inheritdoc/>
-        public override bool Equals(object other)
-        {
-            if (other is FeatureFlagsState o)
-            {
-                return _valid == o._valid &&
-                    DictionariesEqual(_flagValues, o._flagValues) &&
-                    DictionariesEqual(_flagMetadata, o._flagMetadata);
-            }
-            return false;
-        }
-
-        /// <inheritdoc/>
-
-        public override int GetHashCode()
-        {
-            return Util.Hash().With(_flagValues).With(_flagMetadata).With(_valid).Value;
-        }
-        
-        private static bool DictionariesEqual<T, U>(IDictionary<T, U> d0, IDictionary<T, U> d1)
-        {
-            return d0.Count == d1.Count && d0.All(kv =>
-                d1.TryGetValue(kv.Key, out var v) && kv.Value.Equals(v));
-        }
-    }
-
-    /// <summary>
-    /// A builder for constructing <see cref="FeatureFlagsState"/> instances.
-    /// </summary>
-    /// <remarks>
-    /// This may be useful in test code. Use <see cref="FeatureFlagsState.Builder"/> to create a new builder.
-    /// </remarks>
-    public class FeatureFlagsStateBuilder
-    {
-        private readonly bool _detailsOnlyIfTracked;
-        private readonly bool _withReasons;
-        private bool _valid = true;
-        private readonly Dictionary<string, JToken> _flagValues = new Dictionary<string, JToken>();
-        private readonly Dictionary<string, FlagMetadata> _flagMetadata = new Dictionary<string, FlagMetadata>();
-
-        internal FeatureFlagsStateBuilder(FlagsStateOption[] options)
-        {
-            _detailsOnlyIfTracked = FlagsStateOption.HasOption(options, FlagsStateOption.DetailsOnlyForTrackedFlags);
-            _withReasons = FlagsStateOption.HasOption(options, FlagsStateOption.WithReasons);
-        }
-
-        /// <summary>
-        /// Creates a <see cref="FeatureFlagsState"/> with the properties that have been set on the builder.
-        /// </summary>
-        /// <returns>a state object</returns>
-        public FeatureFlagsState Build()
-        {
-            return new FeatureFlagsState(_valid, _flagValues, _flagMetadata);
-        }
-
-        /// <summary>
-        /// Allows the state object to be marked as not valid (i.e. an error occurred, so flags could not be evaluated).
-        /// </summary>
-        /// <param name="valid">true if valid, false if invalid (default is valid)</param>
-        /// <returns>the same builder</returns>
-        public FeatureFlagsStateBuilder Valid(bool valid)
-        {
-            _valid = valid;
-            return this;
-        }
-
-        /// <summary>
-        /// Adds the result of a flag evaluation.
-        /// </summary>
-        /// <param name="flagKey">the flag key</param>
-        /// <param name="result">the evaluation result</param>
-        /// <returns></returns>
-        public FeatureFlagsStateBuilder AddFlag(string flagKey, EvaluationDetail<LdValue> result)
-        {
-            return AddFlag(flagKey,
-                result?.Value.InnerValue,
-                result?.VariationIndex,
-                result?.Reason,
-                0,
-                false,
-                null);
-        }
-
-        // This method is defined with internal scope because 1. we don't want application code to use JToken any more and 2. extra
-        // metadata fields like trackEvents aren't relevant to the main external use case for the builder (testing server-side code)
-        internal FeatureFlagsStateBuilder AddFlag(string flagKey, JToken value, int? variationIndex, EvaluationReason reason, int flagVersion, bool flagTrackEvents, long? flagDebugEventsUntilDate)
-        {
-            _flagValues[flagKey] = value;
-            var meta = new FlagMetadata
-            {
-                Variation = variationIndex,
-                DebugEventsUntilDate = flagDebugEventsUntilDate
-            };
-            if (!_detailsOnlyIfTracked || flagTrackEvents || flagDebugEventsUntilDate != null)
-            {
-                meta.Version = flagVersion;
-                meta.Reason = _withReasons ? reason : null;
-            }
-            if (flagTrackEvents)
-            {
-                meta.TrackEvents = true;
-            }
-            _flagMetadata[flagKey] = meta;
-            return this;
-        }
-    }
-
-    internal class FlagMetadata
-    {
-        [JsonProperty(PropertyName = "variation", NullValueHandling = NullValueHandling.Ignore)]
-        internal int? Variation { get; set; }
-        [JsonProperty(PropertyName = "version", NullValueHandling = NullValueHandling.Ignore)]
-        internal int? Version { get; set; }
-        [JsonProperty(PropertyName = "trackEvents", NullValueHandling = NullValueHandling.Ignore)]
-        internal bool? TrackEvents { get; set; }
-        [JsonProperty(PropertyName = "debugEventsUntilDate", NullValueHandling = NullValueHandling.Ignore)]
-        internal long? DebugEventsUntilDate { get; set; }
-        [JsonProperty(PropertyName = "reason", NullValueHandling = NullValueHandling.Ignore)]
-        internal EvaluationReason? Reason { get; set; }
-
-        public override bool Equals(object other)
-        {
-            if (other is FlagMetadata o)
-            {
-                return Variation == o.Variation &&
-                    Version == o.Version &&
-                    TrackEvents == o.TrackEvents &&
-                    DebugEventsUntilDate == o.DebugEventsUntilDate &&
-                    Object.Equals(Reason, o.Reason);
-            }
-            return false;
-        }
-
-        public override int GetHashCode()
-        {
-            return Util.Hash().With(Variation).With(Version).With(TrackEvents).With(DebugEventsUntilDate).With(Reason).Value;
-        }
-    }
-
-    internal class FeatureFlagsStateConverter : JsonConverter
-    {
-        public override void WriteJson(JsonWriter writer, object value, JsonSerializer serializer)
-        {
-            if (value is FeatureFlagsState state)
-            {
-                writer.WriteStartObject();
-                foreach (var entry in state._flagValues)
-                {
-                    writer.WritePropertyName(entry.Key);
-                    serializer.Serialize(writer, entry.Value);
-                }
-                writer.WritePropertyName("$flagsState");
-                writer.WriteStartObject();
-                foreach (var entry in state._flagMetadata)
-                {
-                    writer.WritePropertyName(entry.Key);
-                    serializer.Serialize(writer, entry.Value);
-                }
-                writer.WriteEnd();
-                writer.WritePropertyName("$valid");
-                writer.WriteValue(state._valid);
-                writer.WriteEnd();
-            }
-        }
-
-        public override object ReadJson(JsonReader reader, Type objectType, object existingValue, JsonSerializer serializer)
-        {
-            var valid = true;
-            var flagValues = new Dictionary<string, LdValue>();
-            var flagMetadata = new Dictionary<string, FlagMetadata>();
-            // This is somewhat inefficient, compared to interacting with the JsonReader directly, but
-            // it's much easier to write this way. Deserialization isn't a typical use case for this
-            // class anyway.
-            LdValue o = serializer.Deserialize<LdValue>(reader);
-            foreach (var kv in o.AsDictionary(LdValue.Convert.Json))
-            {
-                if (kv.Key == "$flagsState")
-                {
-                    foreach (var prop1 in kv.Value.AsDictionary(LdValue.Convert.Json))
-                    {
-                        flagMetadata[prop1.Key] = JsonConvert.DeserializeObject<FlagMetadata>(prop1.Value.ToJsonString());
-                    }
-                }
-                else if (kv.Key == "$valid")
-                {
-                    valid = kv.Value.AsBool;
-                }
-                else
-                {
-                    flagValues[kv.Key] = kv.Value;
-                }
-            }
-            return new FeatureFlagsState(valid, flagValues, flagMetadata);
-        }
-
-        public override bool CanConvert(Type objectType)
-        {
-            return objectType == typeof(FeatureFlagsState);
-        }
-    }
-}
+﻿using System;
+using System.Collections.Generic;
+using System.Collections.Immutable;
+using System.Linq;
+using LaunchDarkly.Sdk.Internal.Helpers;
+using LaunchDarkly.Sdk.Server.Internal.Model;
+using Newtonsoft.Json;
+using Newtonsoft.Json.Linq;
+
+namespace LaunchDarkly.Sdk.Server
+{
+    /// <summary>
+    /// A snapshot of the state of all feature flags with regard to a specific user. See
+    /// calling <see cref="ILdClient.AllFlagsState(User, FlagsStateOption[])"/>.
+    /// </summary>
+    /// <remarks>
+    /// Serializing this object to JSON using <c>JsonConvert.SerializeObject()</c> will produce the
+    /// appropriate data structure for bootstrapping the LaunchDarkly JavaScript client.
+    /// </remarks>
+    [JsonConverter(typeof(FeatureFlagsStateConverter))]
+    public class FeatureFlagsState
+    {
+        internal readonly bool _valid;
+        internal readonly IDictionary<string, LdValue> _flagValues;
+        internal readonly IDictionary<string, FlagMetadata> _flagMetadata;
+        private volatile ImmutableDictionary<string, LdValue> _immutableValuesMap; // lazily created
+        
+        /// <summary>
+        /// True if this object contains a valid snapshot of feature flag state, or false if the
+        /// state could not be computed (for instance, because the client was offline or there was no user).
+        /// </summary>
+        public bool Valid => _valid;
+
+        /// <summary>
+        /// Returns a builder for constructing a new instance of this class. May be useful in testing.
+        /// </summary>
+        /// <param name="options">the same options that can be passed to <see cref="ILdClient.AllFlagsState(User, FlagsStateOption[])"/></param>
+        /// <returns>a new <see cref="FeatureFlagsStateBuilder"/></returns>
+        public static FeatureFlagsStateBuilder Builder(params FlagsStateOption[] options)
+        {
+            return new FeatureFlagsStateBuilder(options);
+        }
+
+        internal FeatureFlagsState(bool valid)
+        {
+            _valid = valid;
+            _flagValues = new Dictionary<string, LdValue>();
+            _flagMetadata = new Dictionary<string, FlagMetadata>();
+        }
+
+        internal FeatureFlagsState(bool valid, IDictionary<string, LdValue> values,
+            IDictionary<string, FlagMetadata> metadata)
+        {
+            _valid = valid;
+            _flagValues = values;
+            _flagMetadata = metadata;
+        }
+        
+        /// <summary>
+        /// Returns the value of an individual feature flag at the time the state was recorded.
+        /// </summary>
+        /// <param name="key">the feature flag key</param>
+        /// <returns>the flag's JSON value; <see cref="LdValue.Null"/> if the flag returned
+        /// the default value, or if there was no such flag</returns>
+        public LdValue GetFlagValueJson(string key)
+        {
+            if (_flagValues.TryGetValue(key, out var value))
+            {
+                return value;
+            }
+            return LdValue.Null;
+        }
+
+        /// <summary>
+        /// Returns the evaluation reason of an individual feature flag (as returned by
+        /// <see cref="ILdClient.BoolVariation(string, User, bool)"/>, etc.) at the time the state
+        /// was recorded.
+        /// </summary>
+        /// <param name="key">the feature flag key</param>
+        /// <returns>the evaluation reason; null if reasons were not recorded, or if there was no
+        /// such flag</returns>
+        public EvaluationReason? GetFlagReason(string key)
+        {
+            if (_flagMetadata.TryGetValue(key, out var meta))
+            {
+                return meta.Reason;
+            }
+            return null;
+        }
+        
+        /// <summary>
+        /// Returns a dictionary of flag keys to flag values.
+        /// </summary>
+        /// <remarks>
+        /// <para>
+        /// If a flag would have evaluated to the default value, its value will be
+        /// <see cref="LdValue.Null"/>.
+        /// </para>
+        /// <para>
+        /// Do not use this method if you are passing data to the front end to "bootstrap" the
+        /// JavaScript client. Instead, serialize the <see cref="FeatureFlagsState"/> object to JSON
+        /// using <c>JsonConvert.SerializeObject()</c>.
+        /// </para>
+        /// </remarks>
+        /// <returns>a dictionary of flag keys to flag values</returns>
+        public IReadOnlyDictionary<string, LdValue> ToValuesJsonMap()
+        {
+            // In the next major version, we will store the map this way in the first place so there will
+            // be no conversion step.
+            lock (this)
+            {
+                if (_immutableValuesMap is null)
+                {
+                    // There's a potential race condition here but the result is the same either way, so 
+                    _immutableValuesMap = _flagValues.ToImmutableDictionary();
+                }
+                return _immutableValuesMap;
+            }
+        }
+
+        /// <inheritdoc/>
+        public override bool Equals(object other)
+        {
+            if (other is FeatureFlagsState o)
+            {
+                return _valid == o._valid &&
+                    DictionariesEqual(_flagValues, o._flagValues) &&
+                    DictionariesEqual(_flagMetadata, o._flagMetadata);
+            }
+            return false;
+        }
+
+        /// <inheritdoc/>
+
+        public override int GetHashCode()
+        {
+            return Util.Hash().With(_flagValues).With(_flagMetadata).With(_valid).Value;
+        }
+        
+        private static bool DictionariesEqual<T, U>(IDictionary<T, U> d0, IDictionary<T, U> d1)
+        {
+            return d0.Count == d1.Count && d0.All(kv =>
+                d1.TryGetValue(kv.Key, out var v) && kv.Value.Equals(v));
+        }
+    }
+
+    /// <summary>
+    /// A builder for constructing <see cref="FeatureFlagsState"/> instances.
+    /// </summary>
+    /// <remarks>
+    /// This may be useful in test code. Use <see cref="FeatureFlagsState.Builder"/> to create a new builder.
+    /// </remarks>
+    public class FeatureFlagsStateBuilder
+    {
+        private readonly bool _detailsOnlyIfTracked;
+        private readonly bool _withReasons;
+        private bool _valid = true;
+        private readonly Dictionary<string, LdValue> _flagValues = new Dictionary<string, LdValue>();
+        private readonly Dictionary<string, FlagMetadata> _flagMetadata = new Dictionary<string, FlagMetadata>();
+
+        internal FeatureFlagsStateBuilder(FlagsStateOption[] options)
+        {
+            _detailsOnlyIfTracked = FlagsStateOption.HasOption(options, FlagsStateOption.DetailsOnlyForTrackedFlags);
+            _withReasons = FlagsStateOption.HasOption(options, FlagsStateOption.WithReasons);
+        }
+
+        /// <summary>
+        /// Creates a <see cref="FeatureFlagsState"/> with the properties that have been set on the builder.
+        /// </summary>
+        /// <returns>a state object</returns>
+        public FeatureFlagsState Build()
+        {
+            return new FeatureFlagsState(_valid, _flagValues, _flagMetadata);
+        }
+
+        /// <summary>
+        /// Allows the state object to be marked as not valid (i.e. an error occurred, so flags could not be evaluated).
+        /// </summary>
+        /// <param name="valid">true if valid, false if invalid (default is valid)</param>
+        /// <returns>the same builder</returns>
+        public FeatureFlagsStateBuilder Valid(bool valid)
+        {
+            _valid = valid;
+            return this;
+        }
+
+        /// <summary>
+        /// Adds the result of a flag evaluation.
+        /// </summary>
+        /// <param name="flagKey">the flag key</param>
+        /// <param name="result">the evaluation result</param>
+        /// <returns></returns>
+        public FeatureFlagsStateBuilder AddFlag(string flagKey, EvaluationDetail<LdValue> result)
+        {
+            return AddFlag(flagKey,
+                result.Value,
+                result.VariationIndex,
+                result.Reason,
+                0,
+                false,
+                null);
+        }
+
+        // This method is defined with internal scope because metadata fields like trackEvents aren't
+        // relevant to the main external use case for the builder (testing server-side code)
+        internal FeatureFlagsStateBuilder AddFlag(string flagKey, LdValue value, int? variationIndex, EvaluationReason reason, int flagVersion, bool flagTrackEvents, long? flagDebugEventsUntilDate)
+        {
+            _flagValues[flagKey] = value;
+            var meta = new FlagMetadata
+            {
+                Variation = variationIndex,
+                DebugEventsUntilDate = flagDebugEventsUntilDate
+            };
+            if (!_detailsOnlyIfTracked || flagTrackEvents || flagDebugEventsUntilDate != null)
+            {
+                meta.Version = flagVersion;
+                meta.Reason = _withReasons ? reason : (EvaluationReason?)null;
+            }
+            if (flagTrackEvents)
+            {
+                meta.TrackEvents = true;
+            }
+            _flagMetadata[flagKey] = meta;
+            return this;
+        }
+    }
+
+    internal class FlagMetadata
+    {
+        [JsonProperty(PropertyName = "variation", NullValueHandling = NullValueHandling.Ignore)]
+        internal int? Variation { get; set; }
+        [JsonProperty(PropertyName = "version", NullValueHandling = NullValueHandling.Ignore)]
+        internal int? Version { get; set; }
+        [JsonProperty(PropertyName = "trackEvents", NullValueHandling = NullValueHandling.Ignore)]
+        internal bool? TrackEvents { get; set; }
+        [JsonProperty(PropertyName = "debugEventsUntilDate", NullValueHandling = NullValueHandling.Ignore)]
+        internal long? DebugEventsUntilDate { get; set; }
+        [JsonProperty(PropertyName = "reason", NullValueHandling = NullValueHandling.Ignore)]
+        internal EvaluationReason? Reason { get; set; }
+
+        public override bool Equals(object other)
+        {
+            if (other is FlagMetadata o)
+            {
+                return Variation == o.Variation &&
+                    Version == o.Version &&
+                    TrackEvents == o.TrackEvents &&
+                    DebugEventsUntilDate == o.DebugEventsUntilDate &&
+                    Object.Equals(Reason, o.Reason);
+            }
+            return false;
+        }
+
+        public override int GetHashCode()
+        {
+            return Util.Hash().With(Variation).With(Version).With(TrackEvents).With(DebugEventsUntilDate).With(Reason).Value;
+        }
+    }
+
+    internal class FeatureFlagsStateConverter : JsonConverter
+    {
+        public override void WriteJson(JsonWriter writer, object value, JsonSerializer serializer)
+        {
+            if (value is FeatureFlagsState state)
+            {
+                writer.WriteStartObject();
+                foreach (var entry in state._flagValues)
+                {
+                    writer.WritePropertyName(entry.Key);
+                    serializer.Serialize(writer, entry.Value);
+                }
+                writer.WritePropertyName("$flagsState");
+                writer.WriteStartObject();
+                foreach (var entry in state._flagMetadata)
+                {
+                    writer.WritePropertyName(entry.Key);
+                    serializer.Serialize(writer, entry.Value);
+                }
+                writer.WriteEnd();
+                writer.WritePropertyName("$valid");
+                writer.WriteValue(state._valid);
+                writer.WriteEnd();
+            }
+        }
+
+        public override object ReadJson(JsonReader reader, Type objectType, object existingValue, JsonSerializer serializer)
+        {
+            var valid = true;
+            var flagValues = new Dictionary<string, LdValue>();
+            var flagMetadata = new Dictionary<string, FlagMetadata>();
+            // This is somewhat inefficient, compared to interacting with the JsonReader directly, but
+            // it's much easier to write this way. Deserialization isn't a typical use case for this
+            // class anyway.
+            LdValue o = serializer.Deserialize<LdValue>(reader);
+            foreach (var kv in o.AsDictionary(LdValue.Convert.Json))
+            {
+                if (kv.Key == "$flagsState")
+                {
+                    foreach (var prop1 in kv.Value.AsDictionary(LdValue.Convert.Json))
+                    {
+                        flagMetadata[prop1.Key] = JsonConvert.DeserializeObject<FlagMetadata>(prop1.Value.ToJsonString());
+                    }
+                }
+                else if (kv.Key == "$valid")
+                {
+                    valid = kv.Value.AsBool;
+                }
+                else
+                {
+                    flagValues[kv.Key] = kv.Value;
+                }
+            }
+            return new FeatureFlagsState(valid, flagValues, flagMetadata);
+        }
+
+        public override bool CanConvert(Type objectType)
+        {
+            return objectType == typeof(FeatureFlagsState);
+        }
+    }
+}