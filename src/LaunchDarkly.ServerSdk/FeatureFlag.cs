﻿using System;
using System.Collections.Generic;
using Common.Logging;
using Newtonsoft.Json;
using Newtonsoft.Json.Linq;
using LaunchDarkly.Common;

namespace LaunchDarkly.Client
{
    internal class FeatureFlag : IVersionedData, IFlagEventProperties
    {
        private static readonly ILog Log = LogManager.GetLogger(typeof(FeatureFlag));

        [JsonProperty(PropertyName = "key")]
        public string Key { get; private set; }
        [JsonProperty(PropertyName = "version")]
        public int Version { get; set; }
        [JsonProperty(PropertyName = "on")]
        internal bool On { get; private set; }
        [JsonProperty(PropertyName = "prerequisites")]
        internal List<Prerequisite> Prerequisites { get; private set; }
        [JsonProperty(PropertyName = "salt")]
        internal string Salt { get; private set; }
        [JsonProperty(PropertyName = "targets")]
        internal List<Target> Targets { get; private set; }
        [JsonProperty(PropertyName = "rules")]
        internal List<Rule> Rules { get; private set; }
        [JsonProperty(PropertyName = "fallthrough")]
        internal VariationOrRollout Fallthrough { get; private set; }
        [JsonProperty(PropertyName = "offVariation")]
        internal int? OffVariation { get; private set; }
        [JsonProperty(PropertyName = "variations")]
        internal List<JToken> Variations { get; private set; }
        [JsonProperty(PropertyName = "trackEvents")]
        public bool TrackEvents { get; private set; }
<<<<<<< HEAD
        [JsonProperty(PropertyName = "trackEventsFallthrough")]
        public bool TrackEventsFallthrough { get; private set; }
=======
>>>>>>> 9332ec25
        [JsonProperty(PropertyName = "debugEventsUntilDate")]
        public long? DebugEventsUntilDate { get; private set; }
        [JsonProperty(PropertyName = "deleted")]
        public bool Deleted { get; set; }
        [JsonProperty(PropertyName = "clientSide")]
        public bool ClientSide { get; set; }

        [JsonConstructor]
        internal FeatureFlag(string key, int version, bool on, List<Prerequisite> prerequisites, string salt,
            List<Target> targets, List<Rule> rules, VariationOrRollout fallthrough, int? offVariation,
<<<<<<< HEAD
            List<JToken> variations, bool trackEvents, bool trackEventsFallthrough, long? debugEventsUntilDate,
=======
            List<JToken> variations, bool trackEvents, long? debugEventsUntilDate,
>>>>>>> 9332ec25
            bool deleted, bool clientSide)
        {
            Key = key;
            Version = version;
            On = on;
            Prerequisites = prerequisites;
            Salt = salt;
            Targets = targets;
            Rules = rules;
            Fallthrough = fallthrough;
            OffVariation = offVariation;
            Variations = variations;
            TrackEvents = trackEvents;
<<<<<<< HEAD
            TrackEventsFallthrough = trackEventsFallthrough;
            DebugEventsUntilDate = debugEventsUntilDate;
            Deleted = deleted;
            ClientSide = clientSide;
        }

        internal FeatureFlag()
        {
        }

        internal FeatureFlag(string key, int version, bool deleted)
        {
            Key = key;
            Version = version;
            Deleted = deleted;
        }

        internal struct EvalResult
        {
            internal EvaluationDetail<JToken> Result;
            internal readonly IList<FeatureRequestEvent> PrerequisiteEvents;
            
            internal EvalResult(EvaluationDetail<JToken> result, IList<FeatureRequestEvent> events) : this()
            {
                Result = result;
                PrerequisiteEvents = events;
            }
        }

=======
            DebugEventsUntilDate = debugEventsUntilDate;
            Deleted = deleted;
            ClientSide = clientSide;
        }

        internal FeatureFlag()
        {
        }

        internal struct EvalResult
        {
            internal EvaluationDetail<LdValue> Result;
            internal readonly IList<FeatureRequestEvent> PrerequisiteEvents;
            
            internal EvalResult(EvaluationDetail<LdValue> result, IList<FeatureRequestEvent> events) : this()
            {
                Result = result;
                PrerequisiteEvents = events;
            }
        }

>>>>>>> 9332ec25
        int IFlagEventProperties.EventVersion => Version;

        // This method is called by EventFactory to determine if extra tracking should be
        // enabled for an event, based on the evaluation reason.
        bool IFlagEventProperties.IsExperiment(EvaluationReason reason)
        {
            switch (reason)
            {
                case EvaluationReason.Fallthrough _:
                    return TrackEventsFallthrough;
                case EvaluationReason.RuleMatch r:
                    return r.RuleIndex >= 0 && Rules != null && r.RuleIndex < Rules.Count &&
                        Rules[r.RuleIndex].TrackEvents;
            }
            return false;
        }

        internal EvalResult Evaluate(User user, IFeatureStore featureStore, EventFactory eventFactory)
        {
            IList<FeatureRequestEvent> prereqEvents = new List<FeatureRequestEvent>();
            if (user == null || user.Key == null)
            {
                Log.WarnFormat("User or user key is null when evaluating flag: {0} returning null",
                    Key);

                return new EvalResult(
<<<<<<< HEAD
                    new EvaluationDetail<JToken>(null, null, new EvaluationReason.Error(EvaluationErrorKind.USER_NOT_SPECIFIED)),
=======
                    new EvaluationDetail<LdValue>(LdValue.Null, null, new EvaluationReason.Error(EvaluationErrorKind.USER_NOT_SPECIFIED)),
>>>>>>> 9332ec25
                    prereqEvents);
            }
            var details = Evaluate(user, featureStore, prereqEvents, eventFactory);
            return new EvalResult(details, prereqEvents);
        }

<<<<<<< HEAD
        private EvaluationDetail<JToken> Evaluate(User user, IFeatureStore featureStore, IList<FeatureRequestEvent> events,
=======
        private EvaluationDetail<LdValue> Evaluate(User user, IFeatureStore featureStore, IList<FeatureRequestEvent> events,
>>>>>>> 9332ec25
            EventFactory eventFactory)
        {
            if (!On)
            {
                return GetOffValue(EvaluationReason.Off.Instance);
            }

            var prereqFailureReason = CheckPrerequisites(user, featureStore, events, eventFactory);
            if (prereqFailureReason != null)
            {
                return GetOffValue(prereqFailureReason);
            }
            
            // Check to see if targets match
            if (Targets != null)
            {
                foreach (var target in Targets)
                {
                    foreach (var v in target.Values)
                    {
                        if (user.Key == v)
                        {
                            return GetVariation(target.Variation, EvaluationReason.TargetMatch.Instance);
                        }
                    }
                }
            }
            // Now walk through the rules and see if any match
            if (Rules != null)
            {
                for (int i = 0; i < Rules.Count; i++)
                {
                    Rule rule = Rules[i];
                    if (rule.MatchesUser(user, featureStore))
                    {
                        return GetValueForVariationOrRollout(rule, user,
                            new EvaluationReason.RuleMatch(i, rule.Id));
                    }
                }
            }
            // Walk through the fallthrough and see if it matches
            return GetValueForVariationOrRollout(Fallthrough, user, EvaluationReason.Fallthrough.Instance);
        }

        // Checks prerequisites if any; returns null if successful, or an EvaluationReason if we have to
        // short-circuit due to a prerequisite failure.
        private EvaluationReason CheckPrerequisites(User user, IFeatureStore featureStore, IList<FeatureRequestEvent> events,
            EventFactory eventFactory)
        {
            if (Prerequisites == null || Prerequisites.Count == 0)
            {
                return null;
            }
            foreach (var prereq in Prerequisites)
            {
                var prereqOk = true;
                var prereqFeatureFlag = featureStore.Get(VersionedDataKind.Features, prereq.Key);
                if (prereqFeatureFlag == null)
                {
                    Log.ErrorFormat("Could not retrieve prerequisite flag \"{0}\" when evaluating \"{1}\"",
                        prereq.Key, Key);
                    prereqOk = false;
                }
                else
                {
                    var prereqEvalResult = prereqFeatureFlag.Evaluate(user, featureStore, events, eventFactory);
                    // Note that if the prerequisite flag is off, we don't consider it a match no matter
                    // what its off variation was. But we still need to evaluate it in order to generate
                    // an event.
                    if (!prereqFeatureFlag.On || prereqEvalResult.VariationIndex == null || prereqEvalResult.VariationIndex.Value != prereq.Variation)
                    {
                        prereqOk = false;
                    }
                    events.Add(eventFactory.NewPrerequisiteFeatureRequestEvent(prereqFeatureFlag, user,
                        prereqEvalResult, this));
                }
                if (!prereqOk)
                {
                    return new EvaluationReason.PrerequisiteFailed(prereq.Key);
                }
            }
            return null;
        }
        
        internal EvaluationDetail<LdValue> ErrorResult(EvaluationErrorKind kind)
        {
            return new EvaluationDetail<LdValue>(LdValue.Null, null, new EvaluationReason.Error(kind));
        }

        internal EvaluationDetail<LdValue> GetVariation(int variation, EvaluationReason reason)
        {
            if (variation < 0 || variation >= Variations.Count)
            {
                Log.ErrorFormat("Data inconsistency in feature flag \"{0}\": invalid variation index", Key);
                return ErrorResult(EvaluationErrorKind.MALFORMED_FLAG);
            }
            return new EvaluationDetail<LdValue>(LdValue.FromSafeValue(Variations[variation]), variation, reason);
        }

        internal EvaluationDetail<LdValue> GetOffValue(EvaluationReason reason)
        {
            if (OffVariation == null) // off variation unspecified - return default value
            {
                return new EvaluationDetail<LdValue>(LdValue.Null, null, reason);
            }
            return GetVariation(OffVariation.Value, reason);
        }

        internal EvaluationDetail<LdValue> GetValueForVariationOrRollout(VariationOrRollout vr,
            User user, EvaluationReason reason)
        {
            var index = vr.VariationIndexForUser(user, Key, Salt);
            if (index == null)
            {
                Log.ErrorFormat("Data inconsistency in feature flag \"{0}\": variation/rollout object with no variation or rollout", Key);
                return ErrorResult(EvaluationErrorKind.MALFORMED_FLAG);
            }
            return GetVariation(index.Value, reason);
        }
    }

    internal class Rollout
    {
        [JsonProperty(PropertyName = "variations")]
        internal List<WeightedVariation> Variations { get; private set; }
        [JsonProperty(PropertyName = "bucketBy")]
        internal string BucketBy { get; private set; }

        [JsonConstructor]
        internal Rollout(List<WeightedVariation> variations, string bucketBy)
        {
            Variations = variations;
            BucketBy = bucketBy;
        }
    }

    internal class WeightedVariation
    {
        [JsonProperty(PropertyName = "variation")]
        internal int Variation { get; private set; }
        [JsonProperty(PropertyName = "weight")]
        internal int Weight { get; private set; }

        [JsonConstructor]
        internal WeightedVariation(int variation, int weight)
        {
            Variation = variation;
            Weight = weight;
        }
<<<<<<< HEAD
    }

    internal class Target
    {
        [JsonProperty(PropertyName = "values")]
        internal List<string> Values { get; private set; }
=======
    }

    internal class Target
    {
        [JsonProperty(PropertyName = "values")]
        internal List<string> Values { get; private set; }
        [JsonProperty(PropertyName = "variation")]
        internal int Variation { get; private set; }

        [JsonConstructor]
        internal Target(List<string> values, int variation)
        {
            Values = values;
            Variation = variation;
        }
    }

    internal class Prerequisite
    {
        [JsonProperty(PropertyName = "key")]
        internal string Key { get; private set; }
>>>>>>> 9332ec25
        [JsonProperty(PropertyName = "variation")]
        internal int Variation { get; private set; }

        [JsonConstructor]
<<<<<<< HEAD
        internal Target(List<string> values, int variation)
        {
            Values = values;
            Variation = variation;
        }
    }

    internal class Prerequisite
    {
        [JsonProperty(PropertyName = "key")]
        internal string Key { get; private set; }
        [JsonProperty(PropertyName = "variation")]
        internal int Variation { get; private set; }

        [JsonConstructor]
=======
>>>>>>> 9332ec25
        internal Prerequisite(string key, int variation)
        {
            Key = key;
            Variation = variation;
        }
    }

    class EvaluationException : Exception
    {
        public EvaluationException(string message)
            : base(message)
        {
        }
    }
}<|MERGE_RESOLUTION|>--- conflicted
+++ resolved
@@ -1,379 +1,313 @@
-﻿using System;
-using System.Collections.Generic;
-using Common.Logging;
-using Newtonsoft.Json;
-using Newtonsoft.Json.Linq;
-using LaunchDarkly.Common;
-
-namespace LaunchDarkly.Client
-{
-    internal class FeatureFlag : IVersionedData, IFlagEventProperties
-    {
-        private static readonly ILog Log = LogManager.GetLogger(typeof(FeatureFlag));
-
-        [JsonProperty(PropertyName = "key")]
-        public string Key { get; private set; }
-        [JsonProperty(PropertyName = "version")]
-        public int Version { get; set; }
-        [JsonProperty(PropertyName = "on")]
-        internal bool On { get; private set; }
-        [JsonProperty(PropertyName = "prerequisites")]
-        internal List<Prerequisite> Prerequisites { get; private set; }
-        [JsonProperty(PropertyName = "salt")]
-        internal string Salt { get; private set; }
-        [JsonProperty(PropertyName = "targets")]
-        internal List<Target> Targets { get; private set; }
-        [JsonProperty(PropertyName = "rules")]
-        internal List<Rule> Rules { get; private set; }
-        [JsonProperty(PropertyName = "fallthrough")]
-        internal VariationOrRollout Fallthrough { get; private set; }
-        [JsonProperty(PropertyName = "offVariation")]
-        internal int? OffVariation { get; private set; }
-        [JsonProperty(PropertyName = "variations")]
-        internal List<JToken> Variations { get; private set; }
-        [JsonProperty(PropertyName = "trackEvents")]
-        public bool TrackEvents { get; private set; }
-<<<<<<< HEAD
-        [JsonProperty(PropertyName = "trackEventsFallthrough")]
-        public bool TrackEventsFallthrough { get; private set; }
-=======
->>>>>>> 9332ec25
-        [JsonProperty(PropertyName = "debugEventsUntilDate")]
-        public long? DebugEventsUntilDate { get; private set; }
-        [JsonProperty(PropertyName = "deleted")]
-        public bool Deleted { get; set; }
-        [JsonProperty(PropertyName = "clientSide")]
-        public bool ClientSide { get; set; }
-
-        [JsonConstructor]
-        internal FeatureFlag(string key, int version, bool on, List<Prerequisite> prerequisites, string salt,
-            List<Target> targets, List<Rule> rules, VariationOrRollout fallthrough, int? offVariation,
-<<<<<<< HEAD
-            List<JToken> variations, bool trackEvents, bool trackEventsFallthrough, long? debugEventsUntilDate,
-=======
-            List<JToken> variations, bool trackEvents, long? debugEventsUntilDate,
->>>>>>> 9332ec25
-            bool deleted, bool clientSide)
-        {
-            Key = key;
-            Version = version;
-            On = on;
-            Prerequisites = prerequisites;
-            Salt = salt;
-            Targets = targets;
-            Rules = rules;
-            Fallthrough = fallthrough;
-            OffVariation = offVariation;
-            Variations = variations;
-            TrackEvents = trackEvents;
-<<<<<<< HEAD
-            TrackEventsFallthrough = trackEventsFallthrough;
-            DebugEventsUntilDate = debugEventsUntilDate;
-            Deleted = deleted;
-            ClientSide = clientSide;
-        }
-
-        internal FeatureFlag()
-        {
-        }
-
-        internal FeatureFlag(string key, int version, bool deleted)
-        {
-            Key = key;
-            Version = version;
-            Deleted = deleted;
-        }
-
-        internal struct EvalResult
-        {
-            internal EvaluationDetail<JToken> Result;
-            internal readonly IList<FeatureRequestEvent> PrerequisiteEvents;
-            
-            internal EvalResult(EvaluationDetail<JToken> result, IList<FeatureRequestEvent> events) : this()
-            {
-                Result = result;
-                PrerequisiteEvents = events;
-            }
-        }
-
-=======
-            DebugEventsUntilDate = debugEventsUntilDate;
-            Deleted = deleted;
-            ClientSide = clientSide;
-        }
-
-        internal FeatureFlag()
-        {
-        }
-
-        internal struct EvalResult
-        {
-            internal EvaluationDetail<LdValue> Result;
-            internal readonly IList<FeatureRequestEvent> PrerequisiteEvents;
-            
-            internal EvalResult(EvaluationDetail<LdValue> result, IList<FeatureRequestEvent> events) : this()
-            {
-                Result = result;
-                PrerequisiteEvents = events;
-            }
-        }
-
->>>>>>> 9332ec25
-        int IFlagEventProperties.EventVersion => Version;
-
-        // This method is called by EventFactory to determine if extra tracking should be
-        // enabled for an event, based on the evaluation reason.
-        bool IFlagEventProperties.IsExperiment(EvaluationReason reason)
-        {
-            switch (reason)
-            {
-                case EvaluationReason.Fallthrough _:
-                    return TrackEventsFallthrough;
-                case EvaluationReason.RuleMatch r:
-                    return r.RuleIndex >= 0 && Rules != null && r.RuleIndex < Rules.Count &&
-                        Rules[r.RuleIndex].TrackEvents;
-            }
-            return false;
-        }
-
-        internal EvalResult Evaluate(User user, IFeatureStore featureStore, EventFactory eventFactory)
-        {
-            IList<FeatureRequestEvent> prereqEvents = new List<FeatureRequestEvent>();
-            if (user == null || user.Key == null)
-            {
-                Log.WarnFormat("User or user key is null when evaluating flag: {0} returning null",
-                    Key);
-
-                return new EvalResult(
-<<<<<<< HEAD
-                    new EvaluationDetail<JToken>(null, null, new EvaluationReason.Error(EvaluationErrorKind.USER_NOT_SPECIFIED)),
-=======
-                    new EvaluationDetail<LdValue>(LdValue.Null, null, new EvaluationReason.Error(EvaluationErrorKind.USER_NOT_SPECIFIED)),
->>>>>>> 9332ec25
-                    prereqEvents);
-            }
-            var details = Evaluate(user, featureStore, prereqEvents, eventFactory);
-            return new EvalResult(details, prereqEvents);
-        }
-
-<<<<<<< HEAD
-        private EvaluationDetail<JToken> Evaluate(User user, IFeatureStore featureStore, IList<FeatureRequestEvent> events,
-=======
-        private EvaluationDetail<LdValue> Evaluate(User user, IFeatureStore featureStore, IList<FeatureRequestEvent> events,
->>>>>>> 9332ec25
-            EventFactory eventFactory)
-        {
-            if (!On)
-            {
-                return GetOffValue(EvaluationReason.Off.Instance);
-            }
-
-            var prereqFailureReason = CheckPrerequisites(user, featureStore, events, eventFactory);
-            if (prereqFailureReason != null)
-            {
-                return GetOffValue(prereqFailureReason);
-            }
-            
-            // Check to see if targets match
-            if (Targets != null)
-            {
-                foreach (var target in Targets)
-                {
-                    foreach (var v in target.Values)
-                    {
-                        if (user.Key == v)
-                        {
-                            return GetVariation(target.Variation, EvaluationReason.TargetMatch.Instance);
-                        }
-                    }
-                }
-            }
-            // Now walk through the rules and see if any match
-            if (Rules != null)
-            {
-                for (int i = 0; i < Rules.Count; i++)
-                {
-                    Rule rule = Rules[i];
-                    if (rule.MatchesUser(user, featureStore))
-                    {
-                        return GetValueForVariationOrRollout(rule, user,
-                            new EvaluationReason.RuleMatch(i, rule.Id));
-                    }
-                }
-            }
-            // Walk through the fallthrough and see if it matches
-            return GetValueForVariationOrRollout(Fallthrough, user, EvaluationReason.Fallthrough.Instance);
-        }
-
-        // Checks prerequisites if any; returns null if successful, or an EvaluationReason if we have to
-        // short-circuit due to a prerequisite failure.
-        private EvaluationReason CheckPrerequisites(User user, IFeatureStore featureStore, IList<FeatureRequestEvent> events,
-            EventFactory eventFactory)
-        {
-            if (Prerequisites == null || Prerequisites.Count == 0)
-            {
-                return null;
-            }
-            foreach (var prereq in Prerequisites)
-            {
-                var prereqOk = true;
-                var prereqFeatureFlag = featureStore.Get(VersionedDataKind.Features, prereq.Key);
-                if (prereqFeatureFlag == null)
-                {
-                    Log.ErrorFormat("Could not retrieve prerequisite flag \"{0}\" when evaluating \"{1}\"",
-                        prereq.Key, Key);
-                    prereqOk = false;
-                }
-                else
-                {
-                    var prereqEvalResult = prereqFeatureFlag.Evaluate(user, featureStore, events, eventFactory);
-                    // Note that if the prerequisite flag is off, we don't consider it a match no matter
-                    // what its off variation was. But we still need to evaluate it in order to generate
-                    // an event.
-                    if (!prereqFeatureFlag.On || prereqEvalResult.VariationIndex == null || prereqEvalResult.VariationIndex.Value != prereq.Variation)
-                    {
-                        prereqOk = false;
-                    }
-                    events.Add(eventFactory.NewPrerequisiteFeatureRequestEvent(prereqFeatureFlag, user,
-                        prereqEvalResult, this));
-                }
-                if (!prereqOk)
-                {
-                    return new EvaluationReason.PrerequisiteFailed(prereq.Key);
-                }
-            }
-            return null;
-        }
-        
-        internal EvaluationDetail<LdValue> ErrorResult(EvaluationErrorKind kind)
-        {
-            return new EvaluationDetail<LdValue>(LdValue.Null, null, new EvaluationReason.Error(kind));
-        }
-
-        internal EvaluationDetail<LdValue> GetVariation(int variation, EvaluationReason reason)
-        {
-            if (variation < 0 || variation >= Variations.Count)
-            {
-                Log.ErrorFormat("Data inconsistency in feature flag \"{0}\": invalid variation index", Key);
-                return ErrorResult(EvaluationErrorKind.MALFORMED_FLAG);
-            }
-            return new EvaluationDetail<LdValue>(LdValue.FromSafeValue(Variations[variation]), variation, reason);
-        }
-
-        internal EvaluationDetail<LdValue> GetOffValue(EvaluationReason reason)
-        {
-            if (OffVariation == null) // off variation unspecified - return default value
-            {
-                return new EvaluationDetail<LdValue>(LdValue.Null, null, reason);
-            }
-            return GetVariation(OffVariation.Value, reason);
-        }
-
-        internal EvaluationDetail<LdValue> GetValueForVariationOrRollout(VariationOrRollout vr,
-            User user, EvaluationReason reason)
-        {
-            var index = vr.VariationIndexForUser(user, Key, Salt);
-            if (index == null)
-            {
-                Log.ErrorFormat("Data inconsistency in feature flag \"{0}\": variation/rollout object with no variation or rollout", Key);
-                return ErrorResult(EvaluationErrorKind.MALFORMED_FLAG);
-            }
-            return GetVariation(index.Value, reason);
-        }
-    }
-
-    internal class Rollout
-    {
-        [JsonProperty(PropertyName = "variations")]
-        internal List<WeightedVariation> Variations { get; private set; }
-        [JsonProperty(PropertyName = "bucketBy")]
-        internal string BucketBy { get; private set; }
-
-        [JsonConstructor]
-        internal Rollout(List<WeightedVariation> variations, string bucketBy)
-        {
-            Variations = variations;
-            BucketBy = bucketBy;
-        }
-    }
-
-    internal class WeightedVariation
-    {
-        [JsonProperty(PropertyName = "variation")]
-        internal int Variation { get; private set; }
-        [JsonProperty(PropertyName = "weight")]
-        internal int Weight { get; private set; }
-
-        [JsonConstructor]
-        internal WeightedVariation(int variation, int weight)
-        {
-            Variation = variation;
-            Weight = weight;
-        }
-<<<<<<< HEAD
-    }
-
-    internal class Target
-    {
-        [JsonProperty(PropertyName = "values")]
-        internal List<string> Values { get; private set; }
-=======
-    }
-
-    internal class Target
-    {
-        [JsonProperty(PropertyName = "values")]
-        internal List<string> Values { get; private set; }
-        [JsonProperty(PropertyName = "variation")]
-        internal int Variation { get; private set; }
-
-        [JsonConstructor]
-        internal Target(List<string> values, int variation)
-        {
-            Values = values;
-            Variation = variation;
-        }
-    }
-
-    internal class Prerequisite
-    {
-        [JsonProperty(PropertyName = "key")]
-        internal string Key { get; private set; }
->>>>>>> 9332ec25
-        [JsonProperty(PropertyName = "variation")]
-        internal int Variation { get; private set; }
-
-        [JsonConstructor]
-<<<<<<< HEAD
-        internal Target(List<string> values, int variation)
-        {
-            Values = values;
-            Variation = variation;
-        }
-    }
-
-    internal class Prerequisite
-    {
-        [JsonProperty(PropertyName = "key")]
-        internal string Key { get; private set; }
-        [JsonProperty(PropertyName = "variation")]
-        internal int Variation { get; private set; }
-
-        [JsonConstructor]
-=======
->>>>>>> 9332ec25
-        internal Prerequisite(string key, int variation)
-        {
-            Key = key;
-            Variation = variation;
-        }
-    }
-
-    class EvaluationException : Exception
-    {
-        public EvaluationException(string message)
-            : base(message)
-        {
-        }
-    }
+﻿using System;
+using System.Collections.Generic;
+using Common.Logging;
+using Newtonsoft.Json;
+using Newtonsoft.Json.Linq;
+using LaunchDarkly.Common;
+
+namespace LaunchDarkly.Client
+{
+    internal class FeatureFlag : IVersionedData, IFlagEventProperties
+    {
+        private static readonly ILog Log = LogManager.GetLogger(typeof(FeatureFlag));
+
+        [JsonProperty(PropertyName = "key")]
+        public string Key { get; private set; }
+        [JsonProperty(PropertyName = "version")]
+        public int Version { get; set; }
+        [JsonProperty(PropertyName = "on")]
+        internal bool On { get; private set; }
+        [JsonProperty(PropertyName = "prerequisites")]
+        internal List<Prerequisite> Prerequisites { get; private set; }
+        [JsonProperty(PropertyName = "salt")]
+        internal string Salt { get; private set; }
+        [JsonProperty(PropertyName = "targets")]
+        internal List<Target> Targets { get; private set; }
+        [JsonProperty(PropertyName = "rules")]
+        internal List<Rule> Rules { get; private set; }
+        [JsonProperty(PropertyName = "fallthrough")]
+        internal VariationOrRollout Fallthrough { get; private set; }
+        [JsonProperty(PropertyName = "offVariation")]
+        internal int? OffVariation { get; private set; }
+        [JsonProperty(PropertyName = "variations")]
+        internal List<JToken> Variations { get; private set; }
+        [JsonProperty(PropertyName = "trackEvents")]
+        public bool TrackEvents { get; private set; }
+        [JsonProperty(PropertyName = "trackEventsFallthrough")]
+        public bool TrackEventsFallthrough { get; private set; }
+        [JsonProperty(PropertyName = "debugEventsUntilDate")]
+        public long? DebugEventsUntilDate { get; private set; }
+        [JsonProperty(PropertyName = "deleted")]
+        public bool Deleted { get; set; }
+        [JsonProperty(PropertyName = "clientSide")]
+        public bool ClientSide { get; set; }
+
+        [JsonConstructor]
+        internal FeatureFlag(string key, int version, bool on, List<Prerequisite> prerequisites, string salt,
+            List<Target> targets, List<Rule> rules, VariationOrRollout fallthrough, int? offVariation,
+            List<JToken> variations, bool trackEvents, bool trackEventsFallthrough, long? debugEventsUntilDate,
+            bool deleted, bool clientSide)
+        {
+            Key = key;
+            Version = version;
+            On = on;
+            Prerequisites = prerequisites;
+            Salt = salt;
+            Targets = targets;
+            Rules = rules;
+            Fallthrough = fallthrough;
+            OffVariation = offVariation;
+            Variations = variations;
+            TrackEvents = trackEvents;
+            TrackEventsFallthrough = trackEventsFallthrough;
+            DebugEventsUntilDate = debugEventsUntilDate;
+            Deleted = deleted;
+            ClientSide = clientSide;
+        }
+
+        internal FeatureFlag()
+        {
+        }
+
+        internal FeatureFlag(string key, int version, bool deleted)
+        {
+            Key = key;
+            Version = version;
+            Deleted = deleted;
+        }
+        
+        internal struct EvalResult
+        {
+            internal EvaluationDetail<LdValue> Result;
+            internal readonly IList<FeatureRequestEvent> PrerequisiteEvents;
+            
+            internal EvalResult(EvaluationDetail<LdValue> result, IList<FeatureRequestEvent> events) : this()
+            {
+                Result = result;
+                PrerequisiteEvents = events;
+            }
+        }
+        
+        int IFlagEventProperties.EventVersion => Version;
+
+        // This method is called by EventFactory to determine if extra tracking should be
+        // enabled for an event, based on the evaluation reason.
+        bool IFlagEventProperties.IsExperiment(EvaluationReason reason)
+        {
+            switch (reason)
+            {
+                case EvaluationReason.Fallthrough _:
+                    return TrackEventsFallthrough;
+                case EvaluationReason.RuleMatch r:
+                    return r.RuleIndex >= 0 && Rules != null && r.RuleIndex < Rules.Count &&
+                        Rules[r.RuleIndex].TrackEvents;
+            }
+            return false;
+        }
+
+        internal EvalResult Evaluate(User user, IFeatureStore featureStore, EventFactory eventFactory)
+        {
+            IList<FeatureRequestEvent> prereqEvents = new List<FeatureRequestEvent>();
+            if (user == null || user.Key == null)
+            {
+                Log.WarnFormat("User or user key is null when evaluating flag: {0} returning null",
+                    Key);
+
+                return new EvalResult(
+                    new EvaluationDetail<LdValue>(LdValue.Null, null, new EvaluationReason.Error(EvaluationErrorKind.USER_NOT_SPECIFIED)),
+                    prereqEvents);
+            }
+            var details = Evaluate(user, featureStore, prereqEvents, eventFactory);
+            return new EvalResult(details, prereqEvents);
+        }
+
+        private EvaluationDetail<LdValue> Evaluate(User user, IFeatureStore featureStore, IList<FeatureRequestEvent> events,
+            EventFactory eventFactory)
+        {
+            if (!On)
+            {
+                return GetOffValue(EvaluationReason.Off.Instance);
+            }
+
+            var prereqFailureReason = CheckPrerequisites(user, featureStore, events, eventFactory);
+            if (prereqFailureReason != null)
+            {
+                return GetOffValue(prereqFailureReason);
+            }
+            
+            // Check to see if targets match
+            if (Targets != null)
+            {
+                foreach (var target in Targets)
+                {
+                    foreach (var v in target.Values)
+                    {
+                        if (user.Key == v)
+                        {
+                            return GetVariation(target.Variation, EvaluationReason.TargetMatch.Instance);
+                        }
+                    }
+                }
+            }
+            // Now walk through the rules and see if any match
+            if (Rules != null)
+            {
+                for (int i = 0; i < Rules.Count; i++)
+                {
+                    Rule rule = Rules[i];
+                    if (rule.MatchesUser(user, featureStore))
+                    {
+                        return GetValueForVariationOrRollout(rule, user,
+                            new EvaluationReason.RuleMatch(i, rule.Id));
+                    }
+                }
+            }
+            // Walk through the fallthrough and see if it matches
+            return GetValueForVariationOrRollout(Fallthrough, user, EvaluationReason.Fallthrough.Instance);
+        }
+
+        // Checks prerequisites if any; returns null if successful, or an EvaluationReason if we have to
+        // short-circuit due to a prerequisite failure.
+        private EvaluationReason CheckPrerequisites(User user, IFeatureStore featureStore, IList<FeatureRequestEvent> events,
+            EventFactory eventFactory)
+        {
+            if (Prerequisites == null || Prerequisites.Count == 0)
+            {
+                return null;
+            }
+            foreach (var prereq in Prerequisites)
+            {
+                var prereqOk = true;
+                var prereqFeatureFlag = featureStore.Get(VersionedDataKind.Features, prereq.Key);
+                if (prereqFeatureFlag == null)
+                {
+                    Log.ErrorFormat("Could not retrieve prerequisite flag \"{0}\" when evaluating \"{1}\"",
+                        prereq.Key, Key);
+                    prereqOk = false;
+                }
+                else
+                {
+                    var prereqEvalResult = prereqFeatureFlag.Evaluate(user, featureStore, events, eventFactory);
+                    // Note that if the prerequisite flag is off, we don't consider it a match no matter
+                    // what its off variation was. But we still need to evaluate it in order to generate
+                    // an event.
+                    if (!prereqFeatureFlag.On || prereqEvalResult.VariationIndex == null || prereqEvalResult.VariationIndex.Value != prereq.Variation)
+                    {
+                        prereqOk = false;
+                    }
+                    events.Add(eventFactory.NewPrerequisiteFeatureRequestEvent(prereqFeatureFlag, user,
+                        prereqEvalResult, this));
+                }
+                if (!prereqOk)
+                {
+                    return new EvaluationReason.PrerequisiteFailed(prereq.Key);
+                }
+            }
+            return null;
+        }
+        
+        internal EvaluationDetail<LdValue> ErrorResult(EvaluationErrorKind kind)
+        {
+            return new EvaluationDetail<LdValue>(LdValue.Null, null, new EvaluationReason.Error(kind));
+        }
+
+        internal EvaluationDetail<LdValue> GetVariation(int variation, EvaluationReason reason)
+        {
+            if (variation < 0 || variation >= Variations.Count)
+            {
+                Log.ErrorFormat("Data inconsistency in feature flag \"{0}\": invalid variation index", Key);
+                return ErrorResult(EvaluationErrorKind.MALFORMED_FLAG);
+            }
+            return new EvaluationDetail<LdValue>(LdValue.FromSafeValue(Variations[variation]), variation, reason);
+        }
+
+        internal EvaluationDetail<LdValue> GetOffValue(EvaluationReason reason)
+        {
+            if (OffVariation == null) // off variation unspecified - return default value
+            {
+                return new EvaluationDetail<LdValue>(LdValue.Null, null, reason);
+            }
+            return GetVariation(OffVariation.Value, reason);
+        }
+
+        internal EvaluationDetail<LdValue> GetValueForVariationOrRollout(VariationOrRollout vr,
+            User user, EvaluationReason reason)
+        {
+            var index = vr.VariationIndexForUser(user, Key, Salt);
+            if (index == null)
+            {
+                Log.ErrorFormat("Data inconsistency in feature flag \"{0}\": variation/rollout object with no variation or rollout", Key);
+                return ErrorResult(EvaluationErrorKind.MALFORMED_FLAG);
+            }
+            return GetVariation(index.Value, reason);
+        }
+    }
+
+    internal class Rollout
+    {
+        [JsonProperty(PropertyName = "variations")]
+        internal List<WeightedVariation> Variations { get; private set; }
+        [JsonProperty(PropertyName = "bucketBy")]
+        internal string BucketBy { get; private set; }
+
+        [JsonConstructor]
+        internal Rollout(List<WeightedVariation> variations, string bucketBy)
+        {
+            Variations = variations;
+            BucketBy = bucketBy;
+        }
+    }
+
+    internal class WeightedVariation
+    {
+        [JsonProperty(PropertyName = "variation")]
+        internal int Variation { get; private set; }
+        [JsonProperty(PropertyName = "weight")]
+        internal int Weight { get; private set; }
+
+        [JsonConstructor]
+        internal WeightedVariation(int variation, int weight)
+        {
+            Variation = variation;
+            Weight = weight;
+        }
+    }
+
+    internal class Target
+    {
+        [JsonProperty(PropertyName = "values")]
+        internal List<string> Values { get; private set; }
+        [JsonProperty(PropertyName = "variation")]
+        internal int Variation { get; private set; }
+
+        [JsonConstructor]
+        internal Target(List<string> values, int variation)
+        {
+            Values = values;
+            Variation = variation;
+        }
+    }
+
+    internal class Prerequisite
+    {
+        [JsonProperty(PropertyName = "key")]
+        internal string Key { get; private set; }
+        [JsonProperty(PropertyName = "variation")]
+        internal int Variation { get; private set; }
+
+        [JsonConstructor]
+        internal Prerequisite(string key, int variation)
+        {
+            Key = key;
+            Variation = variation;
+        }
+    }
+
+    class EvaluationException : Exception
+    {
+        public EvaluationException(string message)
+            : base(message)
+        {
+        }
+    }
 }