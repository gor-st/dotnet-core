﻿using System;
using System.Threading;
using System.Threading.Tasks;
using LaunchDarkly.JsonStream;
using LaunchDarkly.Logging;
using LaunchDarkly.Sdk.Internal;
using LaunchDarkly.Sdk.Internal.Http;
using LaunchDarkly.Sdk.Server.Interfaces;

namespace LaunchDarkly.Sdk.Server.Internal.DataSources
{
    internal sealed class PollingProcessor : IDataSource
    {
        private readonly IFeatureRequestor _featureRequestor;
        private readonly IDataSourceUpdates _dataSourceUpdates;
        private readonly TaskExecutor _taskExecutor;
        private readonly TimeSpan _pollInterval;
        private readonly AtomicBoolean _initialized = new AtomicBoolean(false);
        private readonly TaskCompletionSource<bool> _initTask;
        private readonly Logger _log;
        private CancellationTokenSource _canceller;

        internal PollingProcessor(
            LdClientContext context,
            IFeatureRequestor featureRequestor,
            IDataSourceUpdates dataSourceUpdates,
            TimeSpan pollInterval
            )
        {
            _featureRequestor = featureRequestor;
            _dataSourceUpdates = dataSourceUpdates;
            _taskExecutor = context.TaskExecutor;
            _pollInterval = pollInterval;
            _initTask = new TaskCompletionSource<bool>();
            _log = context.Basic.Logger.SubLogger(LogNames.DataSourceSubLog);
        }

        public bool Initialized => _initialized.Get();

        public Task<bool> Start()
        {
            lock (this)
            {
                if (_canceller == null) // means we already started
                {
                    _log.Info("Starting LaunchDarkly polling with interval: {0} milliseconds",
                        _pollInterval.TotalMilliseconds);
                    _canceller = _taskExecutor.StartRepeatingTask(TimeSpan.Zero,
                        _pollInterval, () => UpdateTaskAsync());
                }
            }

            return _initTask.Task;
        }

        private async Task UpdateTaskAsync()
        {
            _log.Info("Polling LaunchDarkly for feature flag updates");
            try
            {
                var allData = await _featureRequestor.GetAllDataAsync();
                if (allData is null)
                {
                    // This means it was cached, and alreadyInited was true
                    _dataSourceUpdates.UpdateStatus(DataSourceState.Valid, null);
                }
                else
                {
                    if (_dataSourceUpdates.Init(allData.Value))
                    {
                        _dataSourceUpdates.UpdateStatus(DataSourceState.Valid, null);

                        if (!_initialized.GetAndSet(true))
                        {
                            _initTask.SetResult(true);
                            _log.Info("First polling request successful");
<<<<<<< HEAD
                        }
                    }
                }
            }
            catch (UnsuccessfulResponseException ex)
            {
                var errorInfo = DataSourceStatus.ErrorInfo.FromHttpError(ex.StatusCode);

                if (HttpErrors.IsRecoverable(ex.StatusCode))
=======
                        }
                    }
                }
            }
            catch (UnsuccessfulResponseException ex)
            {
                var errorInfo = DataSourceStatus.ErrorInfo.FromHttpError(ex.StatusCode);

                if (HttpErrors.IsRecoverable(ex.StatusCode))
>>>>>>> 08263f3f
                {
                    _log.Warn(HttpErrors.ErrorMessage(ex.StatusCode, "polling request", "will retry"));
                    _dataSourceUpdates.UpdateStatus(DataSourceState.Interrupted, errorInfo);
                }
                else
<<<<<<< HEAD
                {
                    _log.Error(HttpErrors.ErrorMessage(ex.StatusCode, "polling request", ""));
                    _dataSourceUpdates.UpdateStatus(DataSourceState.Off, errorInfo);
                    try
                    {
                        // if client is initializing, make it stop waiting
                        _initTask.SetResult(true);
                    }
                    catch (InvalidOperationException)
                    {
                        // the task was already set - nothing more to do
                    }
                    ((IDisposable)this).Dispose();
                }
            }
            catch (JsonReadException ex)
=======
                {
                    _log.Error(HttpErrors.ErrorMessage(ex.StatusCode, "polling request", ""));
                    _dataSourceUpdates.UpdateStatus(DataSourceState.Off, errorInfo);
                    try
                    {
                        // if client is initializing, make it stop waiting
                        _initTask.SetResult(true);
                    }
                    catch (InvalidOperationException)
                    {
                        // the task was already set - nothing more to do
                    }
                    ((IDisposable)this).Dispose();
                }
            }
            catch (JsonReadException ex)
>>>>>>> 08263f3f
            {
                _log.Error("Polling request received malformed data: {0}", LogValues.ExceptionSummary(ex));
                _dataSourceUpdates.UpdateStatus(DataSourceState.Interrupted,
                    new DataSourceStatus.ErrorInfo
                    {
                        Kind = DataSourceStatus.ErrorKind.InvalidData,
                        Time = DateTime.Now
                    });
            }
            catch (Exception ex)
            {
                Exception realEx = (ex is AggregateException ae) ? ae.Flatten() : ex;
                LogHelpers.LogException(_log, "Polling for feature flag updates failed", realEx);

                _dataSourceUpdates.UpdateStatus(DataSourceState.Interrupted,
                    DataSourceStatus.ErrorInfo.FromException(realEx));
            }
        }

        void IDisposable.Dispose()
        {
            Dispose(true);
            GC.SuppressFinalize(this);
        }

        private void Dispose(bool disposing)
        {
            if (disposing)
            {
                _canceller?.Cancel();
                _featureRequestor.Dispose();
            }
        }
    }
}<|MERGE_RESOLUTION|>--- conflicted
+++ resolved
@@ -74,7 +74,6 @@
                         {
                             _initTask.SetResult(true);
                             _log.Info("First polling request successful");
-<<<<<<< HEAD
                         }
                     }
                 }
@@ -84,23 +83,11 @@
                 var errorInfo = DataSourceStatus.ErrorInfo.FromHttpError(ex.StatusCode);
 
                 if (HttpErrors.IsRecoverable(ex.StatusCode))
-=======
-                        }
-                    }
-                }
-            }
-            catch (UnsuccessfulResponseException ex)
-            {
-                var errorInfo = DataSourceStatus.ErrorInfo.FromHttpError(ex.StatusCode);
-
-                if (HttpErrors.IsRecoverable(ex.StatusCode))
->>>>>>> 08263f3f
                 {
                     _log.Warn(HttpErrors.ErrorMessage(ex.StatusCode, "polling request", "will retry"));
                     _dataSourceUpdates.UpdateStatus(DataSourceState.Interrupted, errorInfo);
                 }
                 else
-<<<<<<< HEAD
                 {
                     _log.Error(HttpErrors.ErrorMessage(ex.StatusCode, "polling request", ""));
                     _dataSourceUpdates.UpdateStatus(DataSourceState.Off, errorInfo);
@@ -117,24 +104,6 @@
                 }
             }
             catch (JsonReadException ex)
-=======
-                {
-                    _log.Error(HttpErrors.ErrorMessage(ex.StatusCode, "polling request", ""));
-                    _dataSourceUpdates.UpdateStatus(DataSourceState.Off, errorInfo);
-                    try
-                    {
-                        // if client is initializing, make it stop waiting
-                        _initTask.SetResult(true);
-                    }
-                    catch (InvalidOperationException)
-                    {
-                        // the task was already set - nothing more to do
-                    }
-                    ((IDisposable)this).Dispose();
-                }
-            }
-            catch (JsonReadException ex)
->>>>>>> 08263f3f
             {
                 _log.Error("Polling request received malformed data: {0}", LogValues.ExceptionSummary(ex));
                 _dataSourceUpdates.UpdateStatus(DataSourceState.Interrupted,
