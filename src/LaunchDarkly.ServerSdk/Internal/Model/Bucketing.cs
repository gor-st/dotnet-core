<<<<<<< HEAD
﻿using System;
using System.Globalization;
using System.Security.Cryptography;
using System.Text;

namespace LaunchDarkly.Sdk.Server.Internal.Model
{
    internal static class Bucketing
    {
        private static readonly float longScale = 0xFFFFFFFFFFFFFFFL;

        internal static float BucketUser(User user, string featureKey, UserAttribute attr, string salt)
        {
            var idHash = BucketableStringValue(user.GetAttribute(attr));
            if (idHash != null)
            {
                if (!string.IsNullOrEmpty(user.Secondary))
                    idHash += "." + user.Secondary;

                var hash = Hash(String.Format("{0}.{1}.{2}", featureKey, salt, idHash)).Substring(0, 15);
                var longValue = long.Parse(hash, NumberStyles.HexNumber);
                return longValue / longScale;
            }

            return 0F;
        }

        private static string BucketableStringValue(LdValue value)
        {
            if (!value.IsNull)
            {
                if (value.IsString)
                {
                    return value.AsString;
                }
                if (value.IsInt)
                {
                    return Convert.ToString(value.AsInt);
                }
            }
            return null;
        }

        private static string Hash(string s)
        {
            var sha = SHA1.Create();
            byte[] data = sha.ComputeHash(Encoding.UTF8.GetBytes(s));

            var sb = new StringBuilder();
            foreach (byte t in data)
                sb.Append(t.ToString("x2"));

            return sb.ToString();
        }
    }
}
=======
﻿using System.Globalization;
using System.Security.Cryptography;
using System.Text;

namespace LaunchDarkly.Sdk.Server.Internal.Model
{
    internal static class Bucketing
    {
        private static readonly float longScale = 0xFFFFFFFFFFFFFFFL;

        internal static float BucketUser(int? seed, User user, string key, UserAttribute attr, string salt)
        {
            var userValue = user.GetAttribute(attr);
            var hashInputBuilder = new StringBuilder(100);
            if (seed.HasValue)
            {
                hashInputBuilder.Append(seed.Value);
            }
            else
            {
                hashInputBuilder.Append(key).Append(".").Append(salt);
            }
            hashInputBuilder.Append(".");
            if (userValue.IsString)
            {
                hashInputBuilder.Append(userValue.AsString);
            }
            else if (userValue.IsInt)
            {
                hashInputBuilder.Append(userValue.AsInt);
            }
            else
            {
                return 0; // bucket-by values other than strings and ints aren't supported
            }
            var secondary = user.Secondary;
            if (!string.IsNullOrEmpty(secondary))
            {
                hashInputBuilder.Append(".").Append(secondary);
            }
            var hash = Hash(hashInputBuilder.ToString()).Substring(0, 15);
            var longValue = long.Parse(hash, NumberStyles.HexNumber);
            return longValue / longScale;
        }

        private static string Hash(string s)
        {
            var sha = SHA1.Create();
            byte[] data = sha.ComputeHash(Encoding.UTF8.GetBytes(s));

            var sb = new StringBuilder();
            foreach (byte t in data)
                sb.Append(t.ToString("x2"));

            return sb.ToString();
        }
    }
}
>>>>>>> 6c1f04bd
<|MERGE_RESOLUTION|>--- conflicted
+++ resolved
@@ -1,61 +1,3 @@
-<<<<<<< HEAD
-﻿using System;
-using System.Globalization;
-using System.Security.Cryptography;
-using System.Text;
-
-namespace LaunchDarkly.Sdk.Server.Internal.Model
-{
-    internal static class Bucketing
-    {
-        private static readonly float longScale = 0xFFFFFFFFFFFFFFFL;
-
-        internal static float BucketUser(User user, string featureKey, UserAttribute attr, string salt)
-        {
-            var idHash = BucketableStringValue(user.GetAttribute(attr));
-            if (idHash != null)
-            {
-                if (!string.IsNullOrEmpty(user.Secondary))
-                    idHash += "." + user.Secondary;
-
-                var hash = Hash(String.Format("{0}.{1}.{2}", featureKey, salt, idHash)).Substring(0, 15);
-                var longValue = long.Parse(hash, NumberStyles.HexNumber);
-                return longValue / longScale;
-            }
-
-            return 0F;
-        }
-
-        private static string BucketableStringValue(LdValue value)
-        {
-            if (!value.IsNull)
-            {
-                if (value.IsString)
-                {
-                    return value.AsString;
-                }
-                if (value.IsInt)
-                {
-                    return Convert.ToString(value.AsInt);
-                }
-            }
-            return null;
-        }
-
-        private static string Hash(string s)
-        {
-            var sha = SHA1.Create();
-            byte[] data = sha.ComputeHash(Encoding.UTF8.GetBytes(s));
-
-            var sb = new StringBuilder();
-            foreach (byte t in data)
-                sb.Append(t.ToString("x2"));
-
-            return sb.ToString();
-        }
-    }
-}
-=======
 ﻿using System.Globalization;
 using System.Security.Cryptography;
 using System.Text;
@@ -113,5 +55,4 @@
             return sb.ToString();
         }
     }
-}
->>>>>>> 6c1f04bd
+}