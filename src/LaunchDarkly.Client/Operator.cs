--- conflicted
+++ resolved
@@ -15,13 +15,9 @@
             {
                 if (uValue == null || cValue == null)
                     return false;
-<<<<<<< HEAD
-                
-=======
 
                 int comparison;
 
->>>>>>> 7e959005
                 switch (op)
                 {
                     case "in":
@@ -35,15 +31,11 @@
                             return uValue.Value<string>().Equals(cValue.Value<string>());
                         }
 
-<<<<<<< HEAD
-                        return NumericOperator(uValue, cValue, (a, b) => a == b);
-=======
                         if (TryCompareNumericValues(uValue, cValue, out comparison))
                         {
                             return comparison == 0;
                         }
                         break;
->>>>>>> 7e959005
 
                     case "endsWith":
                         return StringOperator(uValue, cValue, (a, b) => a.EndsWith(b));
@@ -54,15 +46,6 @@
                     case "contains":
                         return StringOperator(uValue, cValue, (a, b) => a.Contains(b));
                     case "lessThan":
-<<<<<<< HEAD
-                        return NumericOperator(uValue, cValue, (a, b) => a < b);
-                    case "lessThanOrEqual":
-                        return NumericOperator(uValue, cValue, (a, b) => a <= b);
-                    case "greaterThan":
-                        return NumericOperator(uValue, cValue, (a, b) => a > b);
-                    case "greaterThanOrEqual":
-                        return NumericOperator(uValue, cValue, (a, b) => a >= b);
-=======
                         if (TryCompareNumericValues(uValue, cValue, out comparison))
                         {
                             return comparison < 0;
@@ -86,7 +69,6 @@
                             return comparison >= 0;
                         }
                         break;
->>>>>>> 7e959005
                     case "before":
                         return DateOperator(uValue, cValue, (a, b) => DateTime.Compare(a, b) < 0);
                     case "after":
@@ -113,8 +95,6 @@
             return false;
         }
 
-<<<<<<< HEAD
-=======
         private static bool TryCompareNumericValues(JValue x, JValue y, out int result)
         {
             if (!IsNumericValue(x) || !IsNumericValue(y))
@@ -132,7 +112,6 @@
             return (jValue.Type.Equals(JTokenType.Float) || jValue.Type.Equals(JTokenType.Integer));
         }
         
->>>>>>> 7e959005
         private static bool StringOperator(JValue uValue, JValue cValue, Func<string, string, bool> fn)
         {
             if (uValue.Type.Equals(JTokenType.String) && cValue.Type.Equals(JTokenType.String))
@@ -151,27 +130,6 @@
             return null;
         }
         
-        private static bool DateOperator(JValue uValue, JValue cValue, Func<DateTime, DateTime, bool> fn)
-        {
-            var uDateTime = JValueToDateTime(uValue);
-            var cDateTime = JValueToDateTime(cValue);
-            return uDateTime.HasValue && cDateTime.HasValue && fn(uDateTime.Value, cDateTime.Value);
-        }
-
-        private static bool SemVerOperator(JValue uValue, JValue cValue, Func<SemanticVersion, SemanticVersion, bool> fn)
-        {
-            var uVersion = JValueToSemVer(uValue);
-            var cVersion = JValueToSemVer(cValue);
-            return uVersion != null && cVersion != null && fn(uVersion, cVersion);
-        }
-
-        private static bool NumericOperator(JValue uValue, JValue cValue, Func<double, double, bool> fn)
-        {
-            var uDouble = ParseDoubleFromJValue(uValue);
-            var cDouble = ParseDoubleFromJValue(cValue);
-            return uDouble.HasValue && cDouble.HasValue && fn(uDouble.Value, cDouble.Value);
-        }
-
         private static bool DateOperator(JValue uValue, JValue cValue, Func<DateTime, DateTime, bool> fn)
         {
             var uDateTime = JValueToDateTime(uValue);
