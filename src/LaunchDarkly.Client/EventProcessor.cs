﻿using System;
using System.Collections.Concurrent;
using System.Linq;
using Newtonsoft.Json;
using System.Collections.Generic;
using System.Net.Http;
using System.Text;
using System.Threading;
using Microsoft.Extensions.Logging;
using System.Threading.Tasks;

namespace LaunchDarkly.Client
{
    internal sealed class EventProcessor : IDisposable, IStoreEvents
    {
        private static readonly ILogger Logger = LdLogger.CreateLogger<EventProcessor>();

        private readonly Configuration _config;
        private readonly BlockingCollection<Event> _queue;
        private readonly Timer _timer;
        private volatile HttpClient _httpClient;
        private readonly Uri _uri;

        internal EventProcessor(Configuration config)
        {
            _config = config;
            _httpClient = config.HttpClient();
            _queue = new BlockingCollection<Event>(_config.EventQueueCapacity);
            _timer = new Timer(SubmitEvents, null, _config.EventQueueFrequency,
                _config.EventQueueFrequency);
            _uri = new Uri(_config.EventsUri.AbsoluteUri + "bulk");
        }

        private void SubmitEvents(object StateInfo)
        {
            ((IStoreEvents) this).Flush();
        }

        void IStoreEvents.Add(Event eventToLog)
        {
            if (!_queue.TryAdd(eventToLog))
                Logger.LogWarning("Exceeded event queue capacity. Increase capacity to avoid dropping events.");
        }

        void IDisposable.Dispose()
        {
            ((IStoreEvents) this).Flush();
            _queue.CompleteAdding();
            _timer.Dispose();
            _queue.Dispose();
        }

        void IStoreEvents.Flush()
        {
            Event e;
            List<Event> events = new List<Event>();
            while (_queue.TryTake(out e))
            {
                events.Add(e);
            }

            if (events.Any())
            {
                Task.Run(() => BulkSubmitAsync(events)).GetAwaiter().GetResult();
            }
        }

        private async Task BulkSubmitAsync(IList<Event> events)
        {
            var cts = new CancellationTokenSource(_config.HttpClientTimeout);
            var jsonEvents = "";
            try
            {
                jsonEvents = JsonConvert.SerializeObject(events.ToList(), Formatting.None);

                Logger.LogDebug("Submitting {0} events to {1} with json: {2}",
                    events.Count,
                    _uri.AbsoluteUri,
                    jsonEvents);

                await SendEventsAsync(jsonEvents, cts);
            }
            catch (Exception e)
            {
<<<<<<< HEAD
                Logger.LogDebug("Error sending events: " + Util.ExceptionMessage(e) +
                                " waiting 1 second before retrying.");
=======
                // Using a new client after errors because: https://github.com/dotnet/corefx/issues/11224
                _httpClient?.Dispose();
                _httpClient = _config.HttpClient();

                Logger.LogDebug(e, 
                    "Error sending events: {0} waiting 1 second before retrying.",
                    Util.ExceptionMessage(e));

>>>>>>> 54a93823
                Task.Delay(TimeSpan.FromSeconds(1)).Wait();
                cts = new CancellationTokenSource(_config.HttpClientTimeout);
                try
                {
                    Logger.LogDebug("Submitting {0} events to {1} with json: {2}",
                        events.Count,
                        _uri.AbsoluteUri,
                        jsonEvents);
                    await SendEventsAsync(jsonEvents, cts);
                }
                catch (TaskCanceledException tce)
                {
                    if (tce.CancellationToken == cts.Token)
                    {
                        //Indicates the task was cancelled by something other than a request timeout
                        Logger.LogError(tce, 
                            "Error Submitting Events using uri: '{0}' '{1}'", 
                            _uri.AbsoluteUri,
                            Util.ExceptionMessage(tce));
                    }
                    else
                    {
                        //Otherwise this was a request timeout.
                        Logger.LogError(tce,
                            "Timed out trying to send {0} events after {1}",
                            events.Count,
                            _config.HttpClientTimeout);
                    }
                }
                catch (Exception ex)
                {
<<<<<<< HEAD
                    Logger.LogError(string.Format("Error Submitting Events using uri: '{0}' '{1}'", _uri.AbsoluteUri,
                                        Util.ExceptionMessage(ex)) + ex + " " + ex.StackTrace);
=======
                    Logger.LogError(ex,
                        "Error Submitting Events using uri: '{0}' '{1}'",
                        _uri.AbsoluteUri,
                         Util.ExceptionMessage(ex));

                    // Using a new client after errors because: https://github.com/dotnet/corefx/issues/11224
                    _httpClient?.Dispose();
                    _httpClient = _config.HttpClient();
>>>>>>> 54a93823
                }
            }
        }


        private async Task SendEventsAsync(String jsonEvents, CancellationTokenSource cts)
        {
            using (var stringContent = new StringContent(jsonEvents, Encoding.UTF8, "application/json"))
            using (var response = await _httpClient.PostAsync(_uri, stringContent).ConfigureAwait(false))
            {
                if (!response.IsSuccessStatusCode)
                {
                    Logger.LogError("Error Submitting Events using uri: '{0}'; Status: '{1}'",
                        _uri.AbsoluteUri,
                        response.StatusCode);
                }
                else
                {
                    Logger.LogDebug("Got {0} when sending events.",
                        response.StatusCode);
                }
            }
        }
    }
}<|MERGE_RESOLUTION|>--- conflicted
+++ resolved
@@ -82,19 +82,10 @@
             }
             catch (Exception e)
             {
-<<<<<<< HEAD
-                Logger.LogDebug("Error sending events: " + Util.ExceptionMessage(e) +
-                                " waiting 1 second before retrying.");
-=======
-                // Using a new client after errors because: https://github.com/dotnet/corefx/issues/11224
-                _httpClient?.Dispose();
-                _httpClient = _config.HttpClient();
-
                 Logger.LogDebug(e, 
                     "Error sending events: {0} waiting 1 second before retrying.",
                     Util.ExceptionMessage(e));
 
->>>>>>> 54a93823
                 Task.Delay(TimeSpan.FromSeconds(1)).Wait();
                 cts = new CancellationTokenSource(_config.HttpClientTimeout);
                 try
@@ -126,19 +117,10 @@
                 }
                 catch (Exception ex)
                 {
-<<<<<<< HEAD
-                    Logger.LogError(string.Format("Error Submitting Events using uri: '{0}' '{1}'", _uri.AbsoluteUri,
-                                        Util.ExceptionMessage(ex)) + ex + " " + ex.StackTrace);
-=======
                     Logger.LogError(ex,
                         "Error Submitting Events using uri: '{0}' '{1}'",
                         _uri.AbsoluteUri,
                          Util.ExceptionMessage(ex));
-
-                    // Using a new client after errors because: https://github.com/dotnet/corefx/issues/11224
-                    _httpClient?.Dispose();
-                    _httpClient = _config.HttpClient();
->>>>>>> 54a93823
                 }
             }
         }
