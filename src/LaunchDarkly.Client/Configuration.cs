--- conflicted
+++ resolved
@@ -79,14 +79,10 @@
                 Offline = false,
                 SdkKey = sdkKey,
                 FeatureStore = new InMemoryFeatureStore(),
-<<<<<<< HEAD
                 SegmentStore = new InMemorySegmentStore(),
-                IsStreamingEnabled = true
-=======
                 IsStreamingEnabled = true,
                 AllAttributesPrivate = false,
                 PrivateAttributeNames = null
->>>>>>> 50f78d27
             };
 
             return defaultConfiguration;
